# ChampSim Experiments

You can launch these scripts from the base repoistory directory.
- *Example*: In `Pythia/`, run `./experiments/champsim.py run <args>`.
- *Warning*: Launching these inside the `Pythia/experiments` directory may cause unexpected results, as it doesn't expect to be launched from here.

If you need help, you can run:
- `./experiments/<experiment.py> help` to get a list of commands
- `./experiments/<experiment.py> help <command>` to get help for a certain command.

---
# Prerequisites
- [Python 3](https://www.python.org/)
    - Running and building (via champsim.py) needs no additional libraries.
    - For other scripts:
        - Need Python 3.9 or older
        - Need Pandas, Numpy, Scipy, tqdm, attrdict, PyYAML libraries
- Installing dependencies (Anaconda / Miniconda):
    1. Install [Anaconda](https://docs.anaconda.com/anaconda/install/linux/) or [Miniconda](https://docs.conda.io/en/latest/miniconda.html)
    2. [Create a Conda environment](https://docs.conda.io/projects/conda/en/latest/user-guide/tasks/manage-environments.html#creating-an-environment-with-commands)
    3. [Activate the environment](https://docs.conda.io/projects/conda/en/latest/user-guide/tasks/manage-environments.html#activating-an-environment)
    4. Inside the environment, run these commands:
        - `conda install -c conda-forge "python=3.9" pandas numpy scipy tqdm`
        - `pip install attrdict PyYAML`

---
# ChampSim (champsim.py)
Contains useful commands for building specific ChampSim binaries and running them.

## champsim.py build
Builds a ChampSim binary. The L1D, L2, and LLC prefetchers are configurable, as well as the number of cores, LLC sets, branch predictor, and LLC replacement policy.

Details about prefetchers:
- **no**: No prefetcher
- **multi**: Designed so that a single binary contains all prefetchers, and the prefetchers can be chosen at runtime. Each level has a different set of prefetchers inside its "multi" prefetcher.
- **multi_pc_trace**: Similar to the "multi" prefetcher, but automatically chooses the prefetchers on a per-PC basis, using a *PC trace* that maps PCs to the prefetchers that should prefetch it. (see [prefetcher_zoo pc_trace](./README.md#prefetcher_zoopy-pc_trace) to generate PC traces). (LLC only)
- **from_file**: Issues prefetches by reading from a *prefetch address trace*, instead of an online prefetcher scheme. (Under construction, currently buggy) (LLC only)

## champsim.py run
Runs a ChampSim binary, on (a series of) ChampSim traces.

See [prefetcher_zoo condor](./README.md#prefetcher_zoopy-condor) for a list of valid prefetchers that can be passed to the `--l1d-pref`, `--l2c-pref`, and `--llc-pref` flags.

---
# Experiment configurations (exp_config/)
Defines parameters for creating the experiment sweeps below. Some parameters are specific to the experiment type, and others are used across all experiments. Example files are contained in `experiments/exp_config`.

Parameters that are common across sweeps:
- `champsim`: Specifies parameters of the simulator:
    - `warmup_instructions`: The number of warmup instructions (in millions)
    - `sim_instructions`: The number of simulation instructions, after warmup finishes (in millions)
    - `track_pc_pref`: Whether to track per-PC prefetch statistics, and save them to `<exp_dir>/pc_pref_stats`.
    - `track_addr_pref`: Whether to track per-address prefetch statistics, and save them to `<exp_dir>/per_addr_stats`.
        - *Warning*: These address statistics files can get large (10s of MB per run).
    - `branch_pred`: The branch predictor to use, defined in `branch/*.bpred`
- `l1d`, `l2c`, `llc`: Specifies parameters of each level of the cache.
    - `sets` (LLC only): The number of sets for the cache
    - `repl` (LLC only): The replacement policy for the cache
    - `pref_candidates`: A list of prefetch candidates, defined in `prefetchers/multi.<level>_pref`, that will be used within the level.
    - `max_hybrid`: The maximum hybrid to sweep over. For example, `max_hybrid: 2` will run all combinations of `pref_candiates` up to 2 running at the same time (including each candidate separately, and no prefetcher).
- `paths`: Specifies paths the experiment will need.
    - `exp_dir`: Where the outputs of the experiment, and necessary files to run the experiment, will be placed. The structure is as follows:
        - `<exp_dir>/condor/`: Condor configurations for each run
        - `<exp_dir>/scripts/`: Scripts to launch each run
        - `<exp_dir>/champsim_results/`: Saves what ChampSim prints on each run, plus (if requested) additional outputs (e.g. Per-PC stats, Per-address stats, prefetch address traces)
        - `<exp_dir>/logs/`: Output of the scripts, both stdout (.OUT) and stderr (.ERR)
        - `<exp_dir>/condor_configs_champsim.txt`: A manifest of condor files, one per line. You can [submit each job manually](https://research.cs.wisc.edu/htcondor/tutorials/intl-grid-school-3/submit_first.html), or use a script to do so in batches.
    - `trace_dir`: Where the traces reside. It expects compressed traces, with the extension `.trace.gz`.
    - `champsim_dir`: Where ChampSim resides. Use the base directory of this repository (and don't forget to build the binaries.)
- `condor`: Specifies the configuration for running on a Condor cluster. This might need to be changed, if your Condor cluster is different.
    - `user`: The user / email address of the account running the experiments.
    - `group`: The group of the account running the experiments.
    - `project`: Similar to group
    - `description`: A short summary of the experiment name.

---
# Prefetcher Zoo (prefetcher_zoo.py)
Perform an exhaustive sweep of the Prefetcher Zoo. Specifically, from a set of prefetcher candidates in each level of the cache, run a set of traces across *every* combination of these prefetchers up to a limit (say, hybrids of 2).

## prefetcher_zoo.py condor
Sets up the exhaustive sweep on a Condor cluster.

L1D prefetchers (chosen by `l1d.pref_candidates` list):
- Normal prefetchers (can by hybridized):
    - Next line: `next_line` (Untested)
    - Stride: `stride` (Untested)
    - IPCP: `ipcp`  (Untested)
    
L2C prefetchers (chosen by `l2c.pref_candidates` list):
- Normal prefetchers (can by hybridized):
    - SMS: `sms`  (Untested)
    - Pythia: `scooby`
    - Next-line: `next_line` (Untested)
    - Best Offset: `bop`  (Untested)
    - Sandbox: `sandbox` (Untested)
    - Dspatch: `dspatch` (Untested)
    - SPP: `spp_dev2`  (Untested)
    - SPP+PPF: `ppf_dev` (Untested)
    - MLOP: `mlop` (Untested)
    - Bingo: `bingo`  (Untested)
    - Stride: `stride` (Untested)
    - AMPM: `ampm` (Untested)
    - Streamer: `streamer` (Untested)

LLC prefetchers (chosen by `llc.pref_candidates` list):
- Normal prefetchers (can by hybridized):
    - SMS: `sms`
    - Pythia: `scooby`
    - Next-line: `next_line` (Untested)
    - Best Offset: `bop`
    - Sandbox: `sandbox` (Untested)
    - Dspatch: `dspatch` (Untested)
    - SPP: `spp_dev2`
    - SPP+PPF: `ppf_dev` (Untested)
    - MLOP: `mlop` (Currently broken)
    - Bingo: `bingo`
    - Stride: `stride` (Untested)
    - AMPM: `ampm` (Untested)
    - Streamer: `streamer` (Untested)
    - Idealized ISB: `sisb`
    - Triage: `triage` (Currently broken)
- Special prefetchers (cannot be hybridzed)
    - Run prefetchers online, from best PC trace: `pc_trace`
        - Runs `multi_pc_trace.llc_pref`, which using a Best PC trace (see [prefetcher_zoo pc_trace](./README.md#prefetcher_zoopy-pc_trace)), automatically selects the best performing prefetcher(s) and degrees to prefetch each load PC's loads.
        - Need to build `multi_pc_trace` separately (pass `--llc-pref multi_pc_trace` to `champsim.py build`)
    - Run prefetchers offline, from prefetch address trace: `from_file`
        - Runs `from_file.llc_pref`, which prefetches using a per-instruction trace that lists the addresses and levels to prefetch.
        - Need to build `from_file` seprately (pass `--llc-pref from_file` to `champsim.py build`)
        
Inside the config file, the option `paths.degree_csv` can be passed to select a degree for each prefetcher combination on each simpoint. This can be obtained from the output of [prefetcher_degree_sweep eval](./README.md#prefetcher_degree_sweeppy-eval). If it is not provided, default degrees are used (defined in the default knobs file / in `src/knobs.cc`).
    

## prefetcher_zoo.py eval
Gathers statitics on each run, saving each run's IPC, per-level MPKI, per-level accuracy/coverage, and improvement over no prefetching, and more to a single .csv file.

## prefetcher_zoo.py pc_trace
Builds a Best PC trace for each trace (simpoint). A Best PC trace lists the best-performing prefetcher on each PC of the trace, under some metric. A Best PC trace can be fed into a `multi_pc_trace` prefetcher to evaluate the selections online. 

*Note*: To gather this data, the configuration variable `champsim.track_pc_pref` must be true in the original sweep.

Metrics (chosen by `-m / --metric` flag):
- `num_useful`: The number of useful prefetches on that PC
- `marginal_useful`: The number of useful prefetches on that PC, minus the number of useless prefetches
- `accuracy`: The accuracy of the prefetcher on that PC.

---
# Degree Sweep (prefetcher_degree_sweep.py)
Perform an exhaustive sweep of the prefetcher zoo, but *also vary* each constitutent prefetcher's degree.

Inside the config file, the field `max_degree` inside each cache level controls the maximum degree for prefetchers on that level. For example, `max_degree 8` sweeps all degrees from 1 to 8 for each constituent prefetcher in each hybrid (at that cache level). 

Some prefechers (e.g. Pythia, SPP, Bingo) manage their degree automatically, so they are not swept on degree.

## prefetcher_degree_sweep.py condor

TODO: Description

## prefetcher_degree_sweep.py eval

TODO: Description

---
<<<<<<< HEAD
# Pythia Level (pythia_level.py)
Sweep on a variant of Pythia that prefetches into the LLC (instead of L2) when its confidence in a prefetch candidate is low. 

This is done by comparing the Q-value to a threshold, and issuing the prefetch to the LLC instead of L2 if the Q-value is below that threshold.

## pythia_level.py condor

TODO: Description

## pythia_level.py eval

TODO: Description
=======
# A good workflow
This is a good workflow to follow, assuming sufficient computational resources:
1. Create a degree sweep over the set of prefetchers, using [prefetcher_degree_sweep.py condor](#prefetcher_degree_sweep.py-condor)
2. Run the degree sweep.
3. Evaluate the degree sweep to get the best degree for each prefetcher combination, using [prefetcher_degree_sweep.py eval](#prefetcher_degree_sweep.py-eval)
3. Create a zoo sweep, filtering on the best degrees from the degree sweep, using [prefetcher_zoo.py condor](#prefetcher_zoo.py-condor) with `path.degree_csv` inside the sweep config file.
    - The idea of doing another zoo sweep separately is to reduce the amount of extraneous per-PC statistics, per-address statistics, and trace files generated, since we are only considering the best degree.
4. Run the zoo sweep.
5. Evaluate the zoo sweep to get results for each (tuned) prefetcher combination, using [prefetcher_zoo.py eval](#prefetcher_zoo.py-eval).

If you want to evaluate *online* PC-localized headroom: (on the LLC)
1. Do all the above.
2. Run [prefetcher_zoo.py pc_trace](#prefetcher_zoo.py-pc_trace) to get the Best PC trace for each simpoint (on a metric).
3. Create another zoo sweep, using `pc_trace` as the prefetcher (Example: `experiments/exp_config/zoo_pctrace_num_useful.yml`)
4. Run the second zoo sweep.
5. Evaluate the second zoo sweep to get results for each simpoint on its Online Best PC combination.

If you want to evaluate *offline* PC-localized headroom: (on the LLC, under construction!)
1. Do all the above
2. Create another zoo sweep, using `from_file` as the prefetcher. (TODO: Add directory for address traces)
3. Run the second zoo sweep.
4. Evaluate the second zoo sweep to get results for each simpoint on its Offline Best PC combination.
>>>>>>> 397dce31
<|MERGE_RESOLUTION|>--- conflicted
+++ resolved
@@ -160,7 +160,6 @@
 TODO: Description
 
 ---
-<<<<<<< HEAD
 # Pythia Level (pythia_level.py)
 Sweep on a variant of Pythia that prefetches into the LLC (instead of L2) when its confidence in a prefetch candidate is low. 
 
@@ -173,7 +172,8 @@
 ## pythia_level.py eval
 
 TODO: Description
-=======
+
+---
 # A good workflow
 This is a good workflow to follow, assuming sufficient computational resources:
 1. Create a degree sweep over the set of prefetchers, using [prefetcher_degree_sweep.py condor](#prefetcher_degree_sweep.py-condor)
@@ -195,5 +195,4 @@
 1. Do all the above
 2. Create another zoo sweep, using `from_file` as the prefetcher. (TODO: Add directory for address traces)
 3. Run the second zoo sweep.
-4. Evaluate the second zoo sweep to get results for each simpoint on its Offline Best PC combination.
->>>>>>> 397dce31
+4. Evaluate the second zoo sweep to get results for each simpoint on its Offline Best PC combination.