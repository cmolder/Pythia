"""
Utility functions for evaluating Condor experiments on Pythia.

Authors: Quang Duong and Carson Molder
"""
from collections import defaultdict
import os
from typing import Optional, Dict

import pandas as pd
import numpy as np
from tqdm import tqdm
from scipy import stats
from exp_utils.file import (ChampsimResultsDirectory, ChampsimStatsDirectory,
                            ChampsimResultsFile, ChampsimStatsFile, 
                            ChampsimFile)


<<<<<<< HEAD

"""
File I/O helpers
"""
def read_file(path, cpu=0):
    expected_keys = ('ipc', 'dram_bw_epochs', 
                     'L1D_useful', 'L2C_useful', 'LLC_useful',
                     'L1D_useless', 'L2C_useless', 'LLC_useless',
                     'L1D_issued_prefetches', 'L2C_issued_prefetches', 'LLC_issued_prefetches',
                     'L1D_total_miss', 'L2C_total_miss', 'LLC_total_miss',
                     'L1D_load_miss', 'L2C_load_miss', 'LLC_load_miss', 
                     'L1D_rfo_miss', 'L2C_rfo_miss', 'LLC_rfo_miss',
                     'kilo_inst')
    data = {}
    with open(path, 'r') as f:
        for line in f:
            if 'Finished CPU' in line:
                data['ipc'] = float(line.split()[9])
                data['kilo_inst'] = int(line.split()[4]) / 1000
            if 'DRAM_bw_pochs' in line:
                data['dram_bw_epochs'] = int(line.split()[1])
                
            
            # Per-core, cache-level statistics
            if f'Core_{cpu}' not in line: # TODO : Implement multi-core support.
                continue
            line = line.strip()
            
            for level in ['L1D', 'L2C', 'LLC']:
                if f'{level}_load_miss' in line:
                    data[f'{level}_load_miss'] = int(line.split()[1])
                elif f'{level}_RFO_miss' in line:
                    data[f'{level}_rfo_miss'] = int(line.split()[1])
                elif f'{level}_total_miss' in line:
                    data[f'{level}_total_miss'] = int(line.split()[1])
                elif f'{level}_prefetch_useful' in line:
                    data[f'{level}_useful'] = int(line.split()[1])
                elif f'{level}_prefetch_useless' in line:
                    data[f'{level}_useless'] = int(line.split()[1])
                elif f'{level}_prefetch_issued' in line:
                    data[f'{level}_issued_prefetches'] = int(line.split()[1])

    if not all(key in data for key in expected_keys):
        return None
    return data


def read_pc_file(path):
    """Read a PC prefetcher statistics file and return the data.
    """
    pc_stats = {}

    with open(path, 'r') as f:
        for line in f:
            pc = line.split()[0]
            pc_stats[pc] = {}
            pc_stats[pc]['useful'] =  int(line.split()[1])
            pc_stats[pc]['useless'] = int(line.split()[2])
            pc_stats[pc]['load_miss'] = int(line.split()[3])
            pc_stats[pc]['rfo_miss'] = int(line.split()[4])
            
    return pc_stats

    
"""
Statistics helpers
"""
stats_columns = [
    'full_trace', 'trace', 'simpoint', 
    'L1D_pref', 'L1D_accuracy', 'L1D_coverage', 'L1D_mpki', 'L1D_mpki_reduction',
    'L2C_pref', 'L2C_pref_degree', 'L2C_accuracy', 'L2C_coverage', 'L2C_mpki', 'L2C_mpki_reduction',
    'LLC_pref', 'LLC_pref_degree', 'LLC_accuracy', 'LLC_coverage', 'LLC_mpki', 'LLC_mpki_reduction',
    'dram_bw_epochs', 'dram_bw_reduction', 
    'ipc', 'ipc_improvement',
    'path', 'baseline_path'
]
def get_statistics(path, baseline_path=None):
=======
def get_run_statistics(
        file: ChampsimResultsFile,
        baseline_file: Optional[ChampsimResultsFile] = None) -> Optional[dict]:
>>>>>>> bef23aa4
    """Get cumulative statistics from a ChampSim output / results file.
    """
    stats_columns = [
        'full_trace', 'trace', 'simpoint', 'L1D_pref', 'L1D_pref_degree',
        'L1D_accuracy', 'L1D_coverage', 'L1D_mpki', 'L1D_mpki_reduction',
        'L2C_pref', 'L2C_pref_degree', 'L2C_accuracy', 'L2C_coverage',
        'L2C_mpki', 'L2C_mpki_reduction', 'LLC_pref', 'LLC_pref_degree',
        'LLC_accuracy', 'LLC_coverage', 'LLC_mpki', 'LLC_mpki_reduction',
        'dram_bw_epochs', 'dram_bw_reduction', 'ipc', 'ipc_improvement',
        'pythia_level_threshold', 'pythia_high_conf_prefetches',
        'pythia_low_conf_prefetches', 'pythia_features', 
        'pythia_pooling', 'seed', 'path','baseline_path'
    ]

    # Don't compare baseline to itself.
    if baseline_file and file.prefetchers_match(baseline_file):
        return None

    # Get statistics
    pf_data = file.read()
    if pf_data == None:
        print(f'Warning: Missing data for {file.path}')
        return None

    results = {k: np.nan for k in stats_columns}
    results['full_trace'] = file.full_trace
    results['trace'] = file.trace
    results['simpoint'] = file.simpoint
    results['pythia_level_threshold'] = pf_data['pythia_level_threshold']
    results['pythia_features'] = pf_data['pythia_features']
    results['pythia_high_conf_prefetches'] = pf_data[
        'pythia_high_conf_prefetches']
    results['pythia_low_conf_prefetches'] = pf_data[
        'pythia_low_conf_prefetches']
    results['pythia_pooling'] = pf_data['pythia_pooling']

    if baseline_file:
        b_data = baseline_file.read()
        b_ipc, b_dram_bw_epochs, b_kilo_inst = (b_data['ipc'],
                                                b_data['dram_bw_epochs'],
                                                b_data['kilo_inst'])

    ipc, dram_bw_epochs = (pf_data['ipc'], pf_data['dram_bw_epochs'])

    # Get per-level statistics
    for level in ['L1D', 'L2C', 'LLC']:
        iss_prefetches, useful, useless, load_miss, rfo_miss = (
            pf_data[f'{level}_issued_prefetches'], pf_data[f'{level}_useful'],
            pf_data[f'{level}_useless'], pf_data[f'{level}_load_miss'],
            pf_data[f'{level}_rfo_miss'])

        total_miss = load_miss + rfo_miss + useful
<<<<<<< HEAD
        pf_mpki = (load_miss + rfo_miss) / kilo_inst
        
        if baseline_path:
            b_load_miss, b_rfo_miss, b_useful = (
               b_data[f'{level}_load_miss'], b_data[f'{level}_rfo_miss'], b_data[f'{level}_useful']
            )
            #b_total_miss = load_miss + rfo_miss + useful # = b_data[f'{level}_total_miss']
=======
        pf_mpki = (load_miss + rfo_miss) / pf_data['kilo_inst']

        if baseline_file:
            b_load_miss, b_rfo_miss = (b_data[f'{level}_load_miss'],
                                       b_data[f'{level}_rfo_miss'])
            #b_total_miss = load_miss + rfo_miss + useful 
            #b_total_miss = b_data[f'{level}_total_miss']
>>>>>>> bef23aa4
            b_total_miss = b_data[f'{level}_total_miss']
            b_mpki = b_total_miss / b_data['kilo_inst']
            assert np.isclose(b_data['kilo_inst'], pf_data['kilo_inst']), \
                (f'Traces {os.path.basename(baseline_file.path)}, '
                 f'{os.path.basename(file.path)} '
                 f'did not run for the same amount of instructions. '
                 f'({b_data["kilo_inst"]}K vs {pf_data["kilo_inst"]}K)')

        results[f'{level}_pref'] = file.get_prefetcher_at_level(level)
        results[f'{level}_pref_degree'] = file.get_prefetcher_degree_at_level(
            level)
        results[f'{level}_accuracy'] = 100.0 if (
            useful + useless == 0) else useful / (useful + useless) * 100.
        results[f'{level}_coverage'] = np.nan if (
            total_miss == 0 or baseline_file is None) else (
                (b_load_miss + b_rfo_miss) -
                (load_miss + rfo_miss)) / (b_load_miss + b_rfo_miss) * 100
        results[f'{level}_mpki'] = pf_mpki
        results[f'{level}_mpki_reduction'] = np.nan if (
            baseline_file is None) else (b_mpki - pf_mpki) / b_mpki * 100.

    # Get cumulative statistics
    results['dram_bw_epochs'] = dram_bw_epochs
    results['dram_bw_reduction'] = np.nan if (baseline_file is None) else (
        b_dram_bw_epochs - dram_bw_epochs) / b_dram_bw_epochs * 100.
    results['ipc'] = ipc
    results['ipc_improvement'] = np.nan if (
        baseline_file is None) else (ipc - b_ipc) / b_ipc * 100.
    results['seed'] = pf_data['seed']
    results['path'] = file.path
    results['baseline_path'] = baseline_file.path
    assert all([k in stats_columns for k in results.keys()
                ]), f'Columns missing for row in {file.path}'
    return results

<<<<<<< HEAD
pc_columns = [
    'pc', 'full_trace', 'trace', 'simpoint', 
    'pref', 'pref_degree', 'num_useful', 'num_useless', 'accuracy',
    'load_miss', 'rfo_miss', 'coverage'
]
def get_pc_statistics(path, baseline_path=None):
=======

def get_pc_statistics(file: ChampsimStatsFile) -> list[dict]:
>>>>>>> bef23aa4
    """Get per-PC statistics from a Champsim pc_pref_stats file.
    """
    pc_columns = [
        'pc',
        'full_trace',
        'trace',
        'simpoint',
        'pref',
        'pref_degree',
        'num_useful',
        'num_useless',
        'accuracy',
    ]

    # Get statistics
<<<<<<< HEAD
    pc_data = read_pc_file(path)
    if baseline_path:
        base_pc_data = read_pc_file(baseline_path)
=======
>>>>>>> bef23aa4
    pc_out = []
    pc_data = file.read()
    for pc in pc_data:
        row = {k: np.nan for k in pc_columns}
        row['pc'] = pc
        row['full_trace'] = file.full_trace
        row['trace'] = file.trace
        row['simpoint'] = file.simpoint
        row['pref'] = file.get_prefetcher_at_level(file.level)
        row['pref_degree'] = file.get_prefetcher_degree_at_level(file.level)
        row['num_useful'] = pc_data[pc]['useful']
<<<<<<< HEAD
        row['num_useless'] =  pc_data[pc]['useless']
        row['accuracy'] = 100.0 if (pc_data[pc]['useful'] + pc_data[pc]['useless'] == 0) else (pc_data[pc]['useful'] / (pc_data[pc]['useful'] + pc_data[pc]['useless']))
        row['load_miss'] = pc_data[pc]['load_miss']
        row['rfo_miss'] = pc_data[pc]['rfo_miss']
        
        # Calculate coverage
        if baseline_path:
            if pc in base_pc_data.keys():
                total_miss = pc_data[pc]['load_miss'] + pc_data[pc]['rfo_miss']
                base_total_miss = base_pc_data[pc]['load_miss'] + base_pc_data[pc]['rfo_miss'] 
                row['coverage'] = (base_total_miss - total_miss) / base_total_miss * 100.0
        
=======
        row['num_useless'] = pc_data[pc]['useless']
        row['accuracy'] = (100.0 if (pc_data[pc]['useful'] +
                                     pc_data[pc]['useless'] == 0) else
                           (pc_data[pc]['useful'] /
                            (pc_data[pc]['useful'] + pc_data[pc]['useless'])))
>>>>>>> bef23aa4
        pc_out.append(row)

    return pc_out

def compute_weighted_run(run_df: pd.DataFrame, 
                         weights: Dict[str, float]) -> pd.Series:
    """Compute the weighted statistics for a single trace/run (as a DataFrame).
    """
    # Sort phases
    weights = dict(sorted(weights.items()))
    run_df = run_df.sort_values(by='simpoint')
    assert run_df.simpoint.tolist() == list(weights.keys()), \
        'SimPoints do not match'

    wts = np.array(list(weights.values()))
    weighted_run = run_df.iloc[-1].copy()
    weighted_run.simpoint = 'weighted'

<<<<<<< HEAD
def get_trace_from_path(path):
    """Get the trace name and simpoint name.
    
    For multicore traces (e.g. CloudSuite),
    will return trace name as name + core.
    
    (TODO: Handle SPEC '17 formatting)
    """
    trace = os.path.basename(path).split('-')[0]
    tokens = trace.split('_')
    if len(tokens) == 1: # Gap        : e.g. bfs
        return tokens[0], None
    if len(tokens) == 2: # SPEC '06   : e.g. astar_313B
        return tokens[0], tokens[1]
    if len(tokens) == 3: # Cloudsuite : e.g. cassandra_phase0_core0
        return tokens[0] + '_' + tokens[2], tokens[1] # Name + core, simpoint
    
    
def get_prefetcher_from_path(path):
    """Get the prefetcher(s) name(s).
    """
    l1p, l2p, llp = os.path.basename(path).split('-')[2:5]
    
    if l2p not in ['no', 'from_file', 'multi_pc_trace']:
        l2p, _ = l2p.replace('spp_dev2', 'sppdev2').split('_')
        l2p  = l2p.replace(',','_').replace('sppdev2', 'spp_dev2')
    if llp not in ['no', 'from_file', 'multi_pc_trace']:
        llp, _ = llp.replace('spp_dev2', 'sppdev2').split('_')
        llp  = llp.replace(',','_').replace('sppdev2', 'spp_dev2')

    return l1p, l2p, llp
    
    
def get_prefetcher_degs_from_path(path):
    """Get the prefetcher(s) degree(s).
    """
    l1p, l2p, llp = os.path.basename(path).split('-')[2:5]
    
    l2pd, llpd = (None,), (None,)
    
    if l2p not in ['no', 'from_file', 'multi_pc_trace']:
        _, l2pd = l2p.replace('spp_dev2', 'sppdev2').split('_')
        l2pd = tuple((None if d == 'na' else int(d)) for d in l2pd.split(','))
    if llp not in ['no', 'from_file', 'multi_pc_trace']:
        _, llpd = llp.replace('spp_dev2', 'sppdev2').split('_')
        llpd = tuple((None if d == 'na' else int(d)) for d in llpd.split(','))
    
    return l2pd, llpd
    
=======
    weighted_run.L1D_accuracy = np.average(run_df.L1D_accuracy, weights=wts)
    weighted_run.L1D_coverage = np.average(run_df.L1D_coverage, weights=wts)
    weighted_run.L1D_mpki = stats.gmean(run_df.L1D_mpki, weights=wts)
    weighted_run.L1D_mpki_reduction = stats.gmean(run_df.L1D_mpki_reduction, 
                                                  weights=wts)

    weighted_run.L2C_accuracy = np.average(run_df.L2C_accuracy, weights=wts)
    weighted_run.L2C_coverage = np.average(run_df.L2C_coverage, weights=wts)
    weighted_run.L2C_mpki = stats.gmean(run_df.L2C_mpki, weights=wts)
    weighted_run.L2C_mpki_reduction = stats.gmean(run_df.L2C_mpki_reduction, 
                                                  weights=wts)

    weighted_run.LLC_accuracy = np.average(run_df.LLC_accuracy, weights=wts)
    weighted_run.LLC_coverage = np.average(run_df.LLC_coverage, weights=wts)
    weighted_run.LLC_mpki = stats.gmean(run_df.LLC_mpki, weights=wts)
    weighted_run.LLC_mpki_reduction = stats.gmean(run_df.LLC_mpki_reduction, 
                                                  weights=wts)

    weighted_run.dram_bw_epochs = np.average(run_df.dram_bw_epochs, 
                                             weights=wts)
    weighted_run.dram_bw_reduction = np.average(run_df.dram_bw_reduction, 
                                                weights=wts)

    weighted_run.ipc = stats.gmean(run_df.ipc, weights=wts)
    weighted_run.ipc_improvement = stats.gmean(run_df.ipc_improvement, 
                                               weights=wts)

    weighted_run.pythia_high_conf_prefetches = np.average(
        run_df.pythia_high_conf_prefetches, weights=wts)
    weighted_run.pythia_low_conf_prefetches = np.average(
        run_df.pythia_low_conf_prefetches, weights=wts)

    return weighted_run


def get_weighted_statistics(stats_df: pd.DataFrame, 
                            weights_file: str) -> pd.DataFrame:
    """Add weighted statistics to a stats DataFrame.
    """
    # Get weights
    weights = defaultdict(dict) # Trace -> phase -> weight
    with open(weights_file) as f:
        for line in f:
            full_trace, weight = line.split()
            trace, phase = ChampsimFile._get_trace(full_trace)
            weights[trace][phase] = float(weight)
>>>>>>> bef23aa4

    weighted_runs = []
    for tr in weights:
        runs = stats_df[stats_df.trace == tr]
        # Split runs by base features (prefetchers, Pythia stuff)
        # so that we only have one row per SimPoint in each run.
        runs.pythia_level_threshold.fillna(value='None', inplace=True)
        runs.pythia_features.fillna(value='None', inplace=True)
        run_groups = runs.groupby([
            'L1D_pref', 'L1D_pref_degree', 'L2C_pref', 'L2C_pref_degree', 
            'LLC_pref', 'LLC_pref_degree', 'pythia_level_threshold',
            'pythia_features', 'pythia_pooling', 'seed'])
        for _, run_df in run_groups:
            assert(not run_df.simpoint.duplicated().any()), \
                f'Duplicated SimPoint found for {tr}'
            assert(len(run_df) == len(weights[tr])), \
                f'Incorrect number of phases in run for {tr}'
            weighted_run = compute_weighted_run(run_df, weights[tr])
            weighted_runs.append(weighted_run)
            
    return pd.DataFrame(weighted_runs)


def generate_run_csv(results_dir: str,
                     output_file: str,
                     weights_file: Optional[str] = None,
                     dry_run: bool = False) -> None:
    """Generate cumulative statistics for each run.
    """
    directory = ChampsimResultsDirectory(results_dir)
    stats = []

    # Build stats dictionary
    # TODO: Can we wrap this routine by passing a callable? That way, we can
    #       reuse code between the CSV file creators.
    for file in tqdm(directory, dynamic_ncols=True, unit='file'):
        assert directory.get_baseline(
            file.full_trace, file.champsim_seed) is not None, (
                f'Could not find baseline for trace {file.full_trace}, '
                f'seed {file.champsim_seed}')
        baseline_file = directory.get_baseline(file.full_trace,
                                               file.champsim_seed)
        row = get_run_statistics(file, baseline_file=baseline_file)

        if row is not None:
            stats.append(row)  # Append row to list, if it isn't None

    # Build stats table
    stats = pd.DataFrame(stats)

    # Add weighted SimPoint, if weights provided
    # TODO: Also support longest SimPoint
    if weights_file:
        print('Computing weighted statistics...')
        weighted_runs = get_weighted_statistics(stats, weights_file)
        stats = pd.concat([stats, weighted_runs], ignore_index=True)
        print(stats)

    stats.sort_values(by=[
        'full_trace', 'L1D_pref', 'L2C_pref', 'LLC_pref', 'L2C_pref_degree',
        'LLC_pref_degree', 'pythia_level_threshold', 'pythia_features'
    ], inplace=True)

    if not dry_run:
        print(f'Saving statistics table to {output_file}...')
        os.makedirs(os.path.dirname(output_file), exist_ok=True)
        stats.to_csv(output_file, index=False)


def generate_best_degree_csv(results_dir: str,
                             output_file: str,
                             metric: str = 'ipc',
                             dry_run: bool = False) -> None:
    """Generate the best degree for each prefetcher on each run.
    """
    directory = ChampsimResultsDirectory(results_dir)
    prefetchers = set()
    scores = defaultdict(lambda: defaultdict(dict))

    # Build scores dictionary
    # TODO: Can we wrap this routine by passing a callable? That way, we can
    #       reuse code between the CSV file creators.
    for file in tqdm(directory, dynamic_ncols=True, unit='file'):
        tr = file.full_trace
        pf = file.get_all_prefetchers()

        # Skip baseline
        if pf == ChampsimResultsFile.get_baseline_prefetchers():
            continue

        prefetchers.add(pf)
        row = get_run_statistics(file)

        # TODO : Consider other parts of the variant, seed (currently
        #        overrides with the last-seen file)
        if row is not None:
            scores[tr][pf][','.join(file.l2c_prefetcher_degeree,
                                    file.llc_prefetcher_degree)] = row[metric]

    # Loop through trace+prefetchers and get best score on each.
    best_degree = defaultdict(dict)
    for tr in scores:
        for pf in scores[tr]:
            best_degree[tr][pf] = max(scores[tr][pf], key=scores[tr][pf].get)

    # Turn best_degree dictionary into a table
    df = pd.DataFrame(columns=['Trace'] + list(prefetchers))
    for tr in best_degree.keys():
        row = best_degree[tr]
        row['Trace'] = tr
        df = df.append(best_degree[tr], ignore_index=True)
    df.sort_values('Trace', inplace=True)

    # Save best degree table
    if not dry_run:
        print(f'Saving best degree table to {output_file}...')
        os.makedirs(os.path.dirname(output_file), exist_ok=True)
        df = df.to_csv(output_file, index=False)


def generate_pc_csv(results_dir: str,
                    output_file: str,
                    level: str = 'llc',
                    dry_run: bool = False) -> None:
    """Generate statistics on each PC for each prefetcher on each run.
    """
    directory = ChampsimStatsDirectory(
        os.path.join(results_dir, 'pc_pref_stats'))
    stats = []
<<<<<<< HEAD
    with tqdm(total=n_paths, dynamic_ncols=True, unit='trace') as pbar:
        for tr in traces.keys():
            for pf in traces[tr].keys():
                if pf == (('no',), ('no',), ('no',)):
                    pbar.update(1)
                    continue
                
                for d in traces[tr][pf].keys():
                    pbar.update(1)
                        
                    rows = get_pc_statistics(
                        traces[tr][pf][d],
                        baseline_path=traces[tr][('no', 'no', 'no')][(None,),(None,)]
                    )
                    stats.extend(rows)
=======

    # Build stats table
    # TODO: Try to filter on or explicitly track seed / variants if we can, to 
    #       avoid excessive repeats. But this might not be necessary.
    # TODO: Can we wrap this routine by passing a callable? That way, we can
    #       reuse code between the CSV file creators.
    for file in tqdm(directory, dynamic_ncols=True, unit='file'):
        if (file.get_all_prefetchers() ==
                ChampsimStatsFile.get_baseline_prefetchers()):
            continue
        rows = get_pc_statistics(file)
        stats.extend(rows)
>>>>>>> bef23aa4

    # Save statistics table
    stats = pd.DataFrame(stats)
    stats.sort_values(by=['full_trace', 'pref', 'pref_degree'], inplace=True)
    if not dry_run:
        print(f'Saving per-PC {level} prefetch statistics table '
              f'to {output_file}...')
        os.makedirs(os.path.dirname(output_file), exist_ok=True)
        stats.to_csv(output_file, index=False)<|MERGE_RESOLUTION|>--- conflicted
+++ resolved
@@ -12,93 +12,11 @@
 from tqdm import tqdm
 from scipy import stats
 from exp_utils.file import (ChampsimResultsDirectory, ChampsimStatsDirectory,
-                            ChampsimResultsFile, ChampsimStatsFile, 
-                            ChampsimFile)
-
-
-<<<<<<< HEAD
-
-"""
-File I/O helpers
-"""
-def read_file(path, cpu=0):
-    expected_keys = ('ipc', 'dram_bw_epochs', 
-                     'L1D_useful', 'L2C_useful', 'LLC_useful',
-                     'L1D_useless', 'L2C_useless', 'LLC_useless',
-                     'L1D_issued_prefetches', 'L2C_issued_prefetches', 'LLC_issued_prefetches',
-                     'L1D_total_miss', 'L2C_total_miss', 'LLC_total_miss',
-                     'L1D_load_miss', 'L2C_load_miss', 'LLC_load_miss', 
-                     'L1D_rfo_miss', 'L2C_rfo_miss', 'LLC_rfo_miss',
-                     'kilo_inst')
-    data = {}
-    with open(path, 'r') as f:
-        for line in f:
-            if 'Finished CPU' in line:
-                data['ipc'] = float(line.split()[9])
-                data['kilo_inst'] = int(line.split()[4]) / 1000
-            if 'DRAM_bw_pochs' in line:
-                data['dram_bw_epochs'] = int(line.split()[1])
-                
-            
-            # Per-core, cache-level statistics
-            if f'Core_{cpu}' not in line: # TODO : Implement multi-core support.
-                continue
-            line = line.strip()
-            
-            for level in ['L1D', 'L2C', 'LLC']:
-                if f'{level}_load_miss' in line:
-                    data[f'{level}_load_miss'] = int(line.split()[1])
-                elif f'{level}_RFO_miss' in line:
-                    data[f'{level}_rfo_miss'] = int(line.split()[1])
-                elif f'{level}_total_miss' in line:
-                    data[f'{level}_total_miss'] = int(line.split()[1])
-                elif f'{level}_prefetch_useful' in line:
-                    data[f'{level}_useful'] = int(line.split()[1])
-                elif f'{level}_prefetch_useless' in line:
-                    data[f'{level}_useless'] = int(line.split()[1])
-                elif f'{level}_prefetch_issued' in line:
-                    data[f'{level}_issued_prefetches'] = int(line.split()[1])
-
-    if not all(key in data for key in expected_keys):
-        return None
-    return data
-
-
-def read_pc_file(path):
-    """Read a PC prefetcher statistics file and return the data.
-    """
-    pc_stats = {}
-
-    with open(path, 'r') as f:
-        for line in f:
-            pc = line.split()[0]
-            pc_stats[pc] = {}
-            pc_stats[pc]['useful'] =  int(line.split()[1])
-            pc_stats[pc]['useless'] = int(line.split()[2])
-            pc_stats[pc]['load_miss'] = int(line.split()[3])
-            pc_stats[pc]['rfo_miss'] = int(line.split()[4])
-            
-    return pc_stats
-
-    
-"""
-Statistics helpers
-"""
-stats_columns = [
-    'full_trace', 'trace', 'simpoint', 
-    'L1D_pref', 'L1D_accuracy', 'L1D_coverage', 'L1D_mpki', 'L1D_mpki_reduction',
-    'L2C_pref', 'L2C_pref_degree', 'L2C_accuracy', 'L2C_coverage', 'L2C_mpki', 'L2C_mpki_reduction',
-    'LLC_pref', 'LLC_pref_degree', 'LLC_accuracy', 'LLC_coverage', 'LLC_mpki', 'LLC_mpki_reduction',
-    'dram_bw_epochs', 'dram_bw_reduction', 
-    'ipc', 'ipc_improvement',
-    'path', 'baseline_path'
-]
-def get_statistics(path, baseline_path=None):
-=======
+                            ChampsimResultsFile, ChampsimStatsFile, WeightFile)
+
 def get_run_statistics(
         file: ChampsimResultsFile,
         baseline_file: Optional[ChampsimResultsFile] = None) -> Optional[dict]:
->>>>>>> bef23aa4
     """Get cumulative statistics from a ChampSim output / results file.
     """
     stats_columns = [
@@ -151,15 +69,6 @@
             pf_data[f'{level}_rfo_miss'])
 
         total_miss = load_miss + rfo_miss + useful
-<<<<<<< HEAD
-        pf_mpki = (load_miss + rfo_miss) / kilo_inst
-        
-        if baseline_path:
-            b_load_miss, b_rfo_miss, b_useful = (
-               b_data[f'{level}_load_miss'], b_data[f'{level}_rfo_miss'], b_data[f'{level}_useful']
-            )
-            #b_total_miss = load_miss + rfo_miss + useful # = b_data[f'{level}_total_miss']
-=======
         pf_mpki = (load_miss + rfo_miss) / pf_data['kilo_inst']
 
         if baseline_file:
@@ -167,7 +76,6 @@
                                        b_data[f'{level}_rfo_miss'])
             #b_total_miss = load_miss + rfo_miss + useful 
             #b_total_miss = b_data[f'{level}_total_miss']
->>>>>>> bef23aa4
             b_total_miss = b_data[f'{level}_total_miss']
             b_mpki = b_total_miss / b_data['kilo_inst']
             assert np.isclose(b_data['kilo_inst'], pf_data['kilo_inst']), \
@@ -203,17 +111,8 @@
                 ]), f'Columns missing for row in {file.path}'
     return results
 
-<<<<<<< HEAD
-pc_columns = [
-    'pc', 'full_trace', 'trace', 'simpoint', 
-    'pref', 'pref_degree', 'num_useful', 'num_useless', 'accuracy',
-    'load_miss', 'rfo_miss', 'coverage'
-]
-def get_pc_statistics(path, baseline_path=None):
-=======
 
 def get_pc_statistics(file: ChampsimStatsFile) -> list[dict]:
->>>>>>> bef23aa4
     """Get per-PC statistics from a Champsim pc_pref_stats file.
     """
     pc_columns = [
@@ -229,12 +128,6 @@
     ]
 
     # Get statistics
-<<<<<<< HEAD
-    pc_data = read_pc_file(path)
-    if baseline_path:
-        base_pc_data = read_pc_file(baseline_path)
-=======
->>>>>>> bef23aa4
     pc_out = []
     pc_data = file.read()
     for pc in pc_data:
@@ -246,29 +139,27 @@
         row['pref'] = file.get_prefetcher_at_level(file.level)
         row['pref_degree'] = file.get_prefetcher_degree_at_level(file.level)
         row['num_useful'] = pc_data[pc]['useful']
-<<<<<<< HEAD
-        row['num_useless'] =  pc_data[pc]['useless']
-        row['accuracy'] = 100.0 if (pc_data[pc]['useful'] + pc_data[pc]['useless'] == 0) else (pc_data[pc]['useful'] / (pc_data[pc]['useful'] + pc_data[pc]['useless']))
-        row['load_miss'] = pc_data[pc]['load_miss']
-        row['rfo_miss'] = pc_data[pc]['rfo_miss']
-        
-        # Calculate coverage
-        if baseline_path:
-            if pc in base_pc_data.keys():
-                total_miss = pc_data[pc]['load_miss'] + pc_data[pc]['rfo_miss']
-                base_total_miss = base_pc_data[pc]['load_miss'] + base_pc_data[pc]['rfo_miss'] 
-                row['coverage'] = (base_total_miss - total_miss) / base_total_miss * 100.0
-        
-=======
         row['num_useless'] = pc_data[pc]['useless']
         row['accuracy'] = (100.0 if (pc_data[pc]['useful'] +
                                      pc_data[pc]['useless'] == 0) else
                            (pc_data[pc]['useful'] /
                             (pc_data[pc]['useful'] + pc_data[pc]['useless'])))
->>>>>>> bef23aa4
         pc_out.append(row)
 
     return pc_out
+
+def add_simpoint_weights(stats_df: pd.DataFrame,
+                         weights_file: str) -> pd.DataFrame:
+    """For each run, get its SimPoint's weight and add a 'weight'
+    column to contain it."""
+    
+    weights = WeightFile(weights_file)
+    stats_df = stats_df.copy()
+    stats_df['weight'] = stats_df.apply(
+        lambda row : weights.get_simpoint_weight(row.trace, row.simpoint), 
+        axis=1)
+    return stats_df
+
 
 def compute_weighted_run(run_df: pd.DataFrame, 
                          weights: Dict[str, float]) -> pd.Series:
@@ -277,64 +168,14 @@
     # Sort phases
     weights = dict(sorted(weights.items()))
     run_df = run_df.sort_values(by='simpoint')
-    assert run_df.simpoint.tolist() == list(weights.keys()), \
-        'SimPoints do not match'
+    assert (run_df.simpoint.replace({'NoneTemp': None}).tolist()
+            == list(weights.keys())), 'SimPoints do not match'
 
     wts = np.array(list(weights.values()))
     weighted_run = run_df.iloc[-1].copy()
     weighted_run.simpoint = 'weighted'
-
-<<<<<<< HEAD
-def get_trace_from_path(path):
-    """Get the trace name and simpoint name.
-    
-    For multicore traces (e.g. CloudSuite),
-    will return trace name as name + core.
-    
-    (TODO: Handle SPEC '17 formatting)
-    """
-    trace = os.path.basename(path).split('-')[0]
-    tokens = trace.split('_')
-    if len(tokens) == 1: # Gap        : e.g. bfs
-        return tokens[0], None
-    if len(tokens) == 2: # SPEC '06   : e.g. astar_313B
-        return tokens[0], tokens[1]
-    if len(tokens) == 3: # Cloudsuite : e.g. cassandra_phase0_core0
-        return tokens[0] + '_' + tokens[2], tokens[1] # Name + core, simpoint
-    
-    
-def get_prefetcher_from_path(path):
-    """Get the prefetcher(s) name(s).
-    """
-    l1p, l2p, llp = os.path.basename(path).split('-')[2:5]
-    
-    if l2p not in ['no', 'from_file', 'multi_pc_trace']:
-        l2p, _ = l2p.replace('spp_dev2', 'sppdev2').split('_')
-        l2p  = l2p.replace(',','_').replace('sppdev2', 'spp_dev2')
-    if llp not in ['no', 'from_file', 'multi_pc_trace']:
-        llp, _ = llp.replace('spp_dev2', 'sppdev2').split('_')
-        llp  = llp.replace(',','_').replace('sppdev2', 'spp_dev2')
-
-    return l1p, l2p, llp
-    
-    
-def get_prefetcher_degs_from_path(path):
-    """Get the prefetcher(s) degree(s).
-    """
-    l1p, l2p, llp = os.path.basename(path).split('-')[2:5]
-    
-    l2pd, llpd = (None,), (None,)
-    
-    if l2p not in ['no', 'from_file', 'multi_pc_trace']:
-        _, l2pd = l2p.replace('spp_dev2', 'sppdev2').split('_')
-        l2pd = tuple((None if d == 'na' else int(d)) for d in l2pd.split(','))
-    if llp not in ['no', 'from_file', 'multi_pc_trace']:
-        _, llpd = llp.replace('spp_dev2', 'sppdev2').split('_')
-        llpd = tuple((None if d == 'na' else int(d)) for d in llpd.split(','))
-    
-    return l2pd, llpd
-    
-=======
+    weighted_run.weight = sum(wts)
+
     weighted_run.L1D_accuracy = np.average(run_df.L1D_accuracy, weights=wts)
     weighted_run.L1D_coverage = np.average(run_df.L1D_coverage, weights=wts)
     weighted_run.L1D_mpki = stats.gmean(run_df.L1D_mpki, weights=wts)
@@ -375,33 +216,32 @@
     """Add weighted statistics to a stats DataFrame.
     """
     # Get weights
-    weights = defaultdict(dict) # Trace -> phase -> weight
-    with open(weights_file) as f:
-        for line in f:
-            full_trace, weight = line.split()
-            trace, phase = ChampsimFile._get_trace(full_trace)
-            weights[trace][phase] = float(weight)
->>>>>>> bef23aa4
+    weights = WeightFile(weights_file)
+    stats_df.fillna(value='NoneTemp', inplace=True)
 
     weighted_runs = []
-    for tr in weights:
+    for tr in weights.get_traces():
         runs = stats_df[stats_df.trace == tr]
         # Split runs by base features (prefetchers, Pythia stuff)
         # so that we only have one row per SimPoint in each run.
-        runs.pythia_level_threshold.fillna(value='None', inplace=True)
-        runs.pythia_features.fillna(value='None', inplace=True)
+        # TODO: Handle corner case where prefetcher degrees vary, but there
+        #       is only one run per prefetcher hybrid. 
+        #       (i.e. ./out/prefetcher_zoo/individual.csv)
         run_groups = runs.groupby([
-            'L1D_pref', 'L1D_pref_degree', 'L2C_pref', 'L2C_pref_degree', 
-            'LLC_pref', 'LLC_pref_degree', 'pythia_level_threshold',
+            'L1D_pref', 'L2C_pref', 'LLC_pref', 'pythia_level_threshold',
             'pythia_features', 'pythia_pooling', 'seed'])
         for _, run_df in run_groups:
             assert(not run_df.simpoint.duplicated().any()), \
                 f'Duplicated SimPoint found for {tr}'
-            assert(len(run_df) == len(weights[tr])), \
+            assert(len(run_df) == len(weights.get_trace_weights(tr))), \
                 f'Incorrect number of phases in run for {tr}'
-            weighted_run = compute_weighted_run(run_df, weights[tr])
+            weighted_run = compute_weighted_run(run_df, 
+                                                weights.get_trace_weights(tr))
+            weighted_run.replace({'NoneTemp': np.nan}, inplace=True)
             weighted_runs.append(weighted_run)
-            
+
+    # Undo fillna call
+    stats_df.replace({'NoneTemp': np.nan}, inplace=True)
     return pd.DataFrame(weighted_runs)
 
 
@@ -436,9 +276,9 @@
     # TODO: Also support longest SimPoint
     if weights_file:
         print('Computing weighted statistics...')
+        stats = add_simpoint_weights(stats, weights_file)
         weighted_runs = get_weighted_statistics(stats, weights_file)
         stats = pd.concat([stats, weighted_runs], ignore_index=True)
-        print(stats)
 
     stats.sort_values(by=[
         'full_trace', 'L1D_pref', 'L2C_pref', 'LLC_pref', 'L2C_pref_degree',
@@ -511,23 +351,6 @@
     directory = ChampsimStatsDirectory(
         os.path.join(results_dir, 'pc_pref_stats'))
     stats = []
-<<<<<<< HEAD
-    with tqdm(total=n_paths, dynamic_ncols=True, unit='trace') as pbar:
-        for tr in traces.keys():
-            for pf in traces[tr].keys():
-                if pf == (('no',), ('no',), ('no',)):
-                    pbar.update(1)
-                    continue
-                
-                for d in traces[tr][pf].keys():
-                    pbar.update(1)
-                        
-                    rows = get_pc_statistics(
-                        traces[tr][pf][d],
-                        baseline_path=traces[tr][('no', 'no', 'no')][(None,),(None,)]
-                    )
-                    stats.extend(rows)
-=======
 
     # Build stats table
     # TODO: Try to filter on or explicitly track seed / variants if we can, to 
@@ -540,7 +363,6 @@
             continue
         rows = get_pc_statistics(file)
         stats.extend(rows)
->>>>>>> bef23aa4
 
     # Save statistics table
     stats = pd.DataFrame(stats)
