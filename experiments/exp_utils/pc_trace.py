import os
import numpy as np
import pandas as pd
import glob
import gzip
from multiprocessing import get_context, Pool
from tqdm import tqdm
from collections import defaultdict

metrics = ['num_useful', 'marginal_useful', 'accuracy', 'coverage']


def get_pc_trace_file(trace, metric, level='llc'):
    """Return name of a pc trace file.
    """
    return f'{trace}_{metric}_{level}_pc_trace.txt'

def _format_prefetcher(pref):
    pref = pref.replace('spp_dev2', 'sppdev2')
    pref = pref.replace('_', ',')
    pref = pref.replace('sppdev2', 'spp_dev2')
    return pref


def _format_degree(deg):
    deg = eval(deg)
    deg = ','.join([str(d) if d != None else 'na' for d in deg])
    return deg


<<<<<<< HEAD
def get_llc_prefetcher_from_path(path):
    llc_pref = os.path.basename(path).split('-')[4]
    return llc_pref


def get_best_prefetcher_degree(pc_data, metric, benchmark):
    # Build dataset
    assert metric in metrics, f'Metric {metric} not in supported metrics {metrics}'  
    bk_data = pc_data[pc_data.full_trace == benchmark]
    bk_data = bk_data[bk_data.pref != 'no']
    best_prefetcher = {}
    best_degree = {}
    
    for pc in bk_data.pc.unique():
        pc_data = bk_data[bk_data.pc == pc]

        # Accuracy:
        # 1. Pick the prefetcher with the highest accuracy
        # 2. On a tie, pick the prefetcher with the highest number of useful prefetches.
        # 3. If still tied, pick one at random.
        if metric == 'accuracy':
            best_pf = pc_data[pc_data.accuracy == pc_data.accuracy.max()]
            best_pf = best_pf[best_pf.num_useful == best_pf.num_useful.max()]
            best_pf = best_pf.sample(n = 1)

        # Num Useful:
        # 1. Pick the prefetcher with the largest number of useful prefetches
        # 2. On a tie, pick the prefetcher with the highest accuracy
        # 3. If still tied, pick one at random
        elif metric == 'num_useful':
            best_pf = pc_data[pc_data.num_useful == pc_data.num_useful.max()]
            best_pf = best_pf[best_pf.accuracy == best_pf.accuracy.max()]
            best_pf = best_pf.sample(n = 1)

        # Marginal Useful:
        # 1. Pick the prefetcher with the largest (useful - useless) prefetches
        # 2. On a tie, pick the prefetcher with most useful prefetches
        # 3. If still tied, pick one at random
        elif metric == 'marginal_useful':
            pc_data['marginal_useful'] = pc_data.num_useful - pc_data.num_useless
            best_pf = pc_data[pc_data.marginal_useful == pc_data.marginal_useful.max()]
            best_pf = best_pf[best_pf.num_useful == best_pf.num_useful.max()]
            best_pf = best_pf[best_pf.accuracy == best_pf.accuracy.max()]
            best_pf = best_pf.sample(n = 1)
            
        elif metric == 'coverage':
            pc_data.coverage = pc_data.coverage.fillna(-np.inf)
            best_pf = pc_data[pc_data.coverage == pc_data.coverage.max()]
            best_pf = best_pf[best_pf.num_useful == best_pf.num_useful.max()]
            best_pf = best_pf[best_pf.accuracy == best_pf.accuracy.max()]
            best_pf = best_pf.sample(n = 1)

        best_prefetcher[pc] = best_pf.pref.item()
        best_degree[pc] = best_pf.pref_degree.item()
        
    return best_prefetcher, best_degree


"""
Online PC traces

Idea: Run and train the best prefetcher for each PC (online)
Form: `pc pref1,pref2,...,prefn deg1,deg2,...,degn`
For: multi_pc_trace
"""
def build_online_pc_traces(pc_stats_file, output_dir, metric, level='llc', dry_run=False):
    """Build an online PC trace, of the form:
    
    `pc pref1,pref2,...,prefn deg1,deg2,...,degn`
    
    Where pref1,... is the best-performing prefetcher (hybrid), on that
    PC, under the metric.
    
    For evaluation of the prefetcher choices online (via multi_pc_trace).
    """
     
    data = pd.read_csv(pc_stats_file)
    benchmarks = sorted(data.full_trace.unique().tolist())
    
    print('Building online PC traces for...')
=======
def build_pc_traces(pc_stats_file,
                    output_dir,
                    metric,
                    level='llc',
                    dry_run=False):
    assert metric in metrics, (
        f'Metric {metric} not in supported metrics {metrics}')
    data = pd.read_csv(pc_stats_file)

    benchmarks = sorted(data.full_trace.unique().tolist())

    print('Building PC traces for...')
>>>>>>> bef23aa4
    print('    pc_stats_file:', pc_stats_file)
    print('    output_dir   :', output_dir)
    print('    metric       :', metric)
    print('    benchmarks   :', ', '.join(benchmarks))

<<<<<<< HEAD
    for benchmark in tqdm(benchmarks, dynamic_ncols=True, unit='simpoint'):
        best_prefetcher, best_degree = get_best_prefetcher_degree(data, metric, benchmark)

        # Write PC traces
        # Lines are of the form `pc pref1,pref2,...,prefn deg1,deg2,...,degn`
        output_file = os.path.join(output_dir, get_pc_trace_file(benchmark, metric, level))
        if not dry_run:
            os.makedirs(output_dir, exist_ok=True)
            with open(output_file, 'w') as f:
                for pc in best_prefetcher.keys():
                    print(f'{pc} {_format_prefetcher(best_prefetcher[pc])} {_format_degree(best_degree[pc])}', file=f)

"""
Offline PC traces

Idea: Replay the prefetches of the best prefetcher for each PC (offline)
Form: `instr_id call_num pc addr1,addr2,...,addrn deg1,deg,...,degn`
For: from_file
"""
def _get_prefetch_traces(pref_traces_dir, benchmark):
    """Get a list of prefetcher traces, filtering out
    any already-generated offline PC traces.
    """
    pc_traces = glob.glob(os.path.join(pref_traces_dir, benchmark + '*pc_trace_*.gz'))
    traces = glob.glob(os.path.join(pref_traces_dir, benchmark + '*.gz'))
    return list(set(traces) - set(pc_traces))


def _dump_offline_pc_trace(output_trace_file, instr_id_lines):
    BUF_MAX = 10000
    buf = ''
    with open(output_trace_file, 'wb') as f:
        for instr_id in instr_id_lines:
            buf += instr_id_lines[instr_id]
            if len(buf) > BUF_MAX:
                f.write(buf.encode())
                buf = ''
                
        # Wrte any remaining data
        f.write(buf.encode())
            
def _process_offline_pc_benchmark(inputs):
    data, metric, pref_traces_dir, level, benchmark = inputs
    #print(f'{benchmark:20} ({i}/{len(benchmarks)})')
        
    best_prefetcher, best_degree = get_best_prefetcher_degree(data, metric, benchmark)

    traces      = _get_prefetch_traces(pref_traces_dir, benchmark)
    prefetchers = [get_llc_prefetcher_from_path(tr) for tr in traces] # LLC prefetchers

    output = {} # Indexed by instruction ID (will overwrite if it sees one twice)
                # TODO: Dump output to file every now and then (in append mode), instead
                #       of keeping the whole dict in memory, to save memory.

    # Read all the traces into memory, building the combined trace 
    # instruction-by-instruction
    for j, (t, p) in enumerate(zip(traces, prefetchers)):
        print(f'{benchmark:20}     (trace {j+1:2}/{len(traces)}) {p:20}')
        with gzip.open(t) as f: 
            for line in f:
                line = str(line, 'utf-8')
                instr_id, _, pc, _, _ = line.split()
                if not (pc in best_prefetcher and pc in best_degree):
                    continue # No prefetch (I think)

                best_p = _format_prefetcher(best_prefetcher[pc]) + '_' + _format_degree(best_degree[pc])
                if p == best_p:
                    output[instr_id] = line

    # Write offline combined trace
    output_trace_path = os.path.join(
        pref_traces_dir, get_pref_trace_file(benchmark, metric, level)
    )

    # Dump offline cominbed trace
    print(f'{benchmark:20}     Building done, saving {os.path.basename(output_trace_path)}...')
    _dump_offline_pc_trace(output_trace_path, output)
    print(f'{benchmark:20}     Saving done')
    
    
def get_pref_trace_file(full_trace, metric, level='llc'):
    return f'{full_trace}_{metric}_pc_trace_{level}.gz'
                    
        
def build_offline_pc_traces(pref_traces_dir, pc_stats_file, metric, level='llc', num_threads=1, dry_run=False):
    """Build an offline PC trace, of the form:
    
    `instr_id call_num pc addr1,addr2,...,addrn deg1,deg,...,degn`
    
    Where addr1,... come from the best-performing prefetcher for that PC,
    under the metric, for that particular instruction.
    
    For evaluation of the prefetcher choices offline (via from_file).
    """
    assert metric in metrics, f'Metric {metric} not in supported metrics {metrics}'   
    assert level == 'llc', 'Only support LLC for now'
    data = pd.read_csv(pc_stats_file)
    
    benchmarks = sorted(data.full_trace.unique().tolist())
    
    print('Building offline PC traces for...')
    print('    pc_stats_file  :', pc_stats_file)
    print('    pref_traces_dir:', pref_traces_dir)
    print('    metric         :', metric)
    print('    benchmarks     :', ', '.join(benchmarks))
    print('    # of threads   :', num_threads)
    
    all_traces =  glob.glob(os.path.join(pref_traces_dir, '*.gz'))
    
    #inputs = [(data, metric, b) for b in benchmarks]
    with get_context('spawn').Pool(processes=num_threads) as pool:
        # inputs = [ # [DEBUG]
        #     (data, metric, pref_traces_dir, level, b) 
        #     for b in ['bwaves_98B']
        # ] 
        inputs = [
           (data, metric, pref_traces_dir, level, b)  
           for b in benchmarks
        ]
        pool.map(_process_offline_pc_benchmark, inputs)
       


        
=======
    with tqdm(dynamic_ncols=True, unit='pc') as pbar:
        for benchmark in benchmarks:
            best_prefetcher = {}
            best_degree = {}
            bk_data = data[data.full_trace == benchmark]

            # Build dataset
            for pc in bk_data.pc.unique():
                pc_data = bk_data[bk_data.pc == pc]

                # Accuracy:
                # 1. Pick the prefetcher with the highest accuracy
                # 2. On a tie, pick the prefetcher with the highest
                #    number of useful prefetches.
                # 3. If still tied, pick one at random.
                if metric == 'accuracy':
                    best_pf = pc_data[pc_data.accuracy ==
                                      pc_data.accuracy.max()]
                    best_pf = best_pf[best_pf.num_useful ==
                                      best_pf.num_useful.max()]
                    best_pf = best_pf.sample(n=1)

                # Num Useful:
                # 1. Pick the prefetcher with the largest number
                #    of useful prefetches
                # 2. On a tie, pick the prefetcher with the highest
                #    accuracy
                # 3. If still tied, pick one at random
                elif metric == 'num_useful':
                    best_pf = pc_data[pc_data.num_useful ==
                                      pc_data.num_useful.max()]
                    best_pf = best_pf[best_pf.accuracy ==
                                      best_pf.accuracy.max()]
                    best_pf = best_pf.sample(n=1)

                # Marginal Useful:
                # 1. Pick the prefetcher with the largest
                #    (useful - useless) prefetches
                # 2. On a tie, pick the prefetcher with most useful
                #    prefetches
                # 3. If still tied, pick one at random
                elif metric == 'marginal_useful':
                    pc_data['marginal_useful'] = (pc_data.num_useful -
                                                  pc_data.num_useless)
                    best_pf = pc_data[pc_data.marginal_useful ==
                                      pc_data.marginal_useful.max()]
                    best_pf = pc_data[pc_data.num_useful ==
                                      pc_data.num_useful.max()]
                    best_pf = best_pf.sample(n=1)

                best_prefetcher[pc] = best_pf.pref.item()
                best_degree[pc] = best_pf.pref_degree.item()
                pbar.update(1)

            # Write PC traces
            # Lines are of the form {pc} {best_prefetcher} {best_degree}
            output_file = os.path.join(
                output_dir, get_pc_trace_file(benchmark, metric, level))
            if not dry_run:
                os.makedirs(output_dir, exist_ok=True)
                with open(output_file, 'w') as f:
                    for pc in best_prefetcher.keys():
                        print(
                            f'{pc} {_format_prefetcher(best_prefetcher[pc])} '
                            f'{_format_degree(best_degree[pc])}',
                            file=f)
>>>>>>> bef23aa4
<|MERGE_RESOLUTION|>--- conflicted
+++ resolved
@@ -28,7 +28,6 @@
     return deg
 
 
-<<<<<<< HEAD
 def get_llc_prefetcher_from_path(path):
     llc_pref = os.path.basename(path).split('-')[4]
     return llc_pref
@@ -104,31 +103,17 @@
     
     For evaluation of the prefetcher choices online (via multi_pc_trace).
     """
-     
-    data = pd.read_csv(pc_stats_file)
-    benchmarks = sorted(data.full_trace.unique().tolist())
-    
-    print('Building online PC traces for...')
-=======
-def build_pc_traces(pc_stats_file,
-                    output_dir,
-                    metric,
-                    level='llc',
-                    dry_run=False):
     assert metric in metrics, (
         f'Metric {metric} not in supported metrics {metrics}')
     data = pd.read_csv(pc_stats_file)
-
     benchmarks = sorted(data.full_trace.unique().tolist())
-
-    print('Building PC traces for...')
->>>>>>> bef23aa4
+    
+    print('Building online PC traces for...')
     print('    pc_stats_file:', pc_stats_file)
     print('    output_dir   :', output_dir)
     print('    metric       :', metric)
     print('    benchmarks   :', ', '.join(benchmarks))
 
-<<<<<<< HEAD
     for benchmark in tqdm(benchmarks, dynamic_ncols=True, unit='simpoint'):
         best_prefetcher, best_degree = get_best_prefetcher_degree(data, metric, benchmark)
 
@@ -248,76 +233,4 @@
            (data, metric, pref_traces_dir, level, b)  
            for b in benchmarks
         ]
-        pool.map(_process_offline_pc_benchmark, inputs)
-       
-
-
-        
-=======
-    with tqdm(dynamic_ncols=True, unit='pc') as pbar:
-        for benchmark in benchmarks:
-            best_prefetcher = {}
-            best_degree = {}
-            bk_data = data[data.full_trace == benchmark]
-
-            # Build dataset
-            for pc in bk_data.pc.unique():
-                pc_data = bk_data[bk_data.pc == pc]
-
-                # Accuracy:
-                # 1. Pick the prefetcher with the highest accuracy
-                # 2. On a tie, pick the prefetcher with the highest
-                #    number of useful prefetches.
-                # 3. If still tied, pick one at random.
-                if metric == 'accuracy':
-                    best_pf = pc_data[pc_data.accuracy ==
-                                      pc_data.accuracy.max()]
-                    best_pf = best_pf[best_pf.num_useful ==
-                                      best_pf.num_useful.max()]
-                    best_pf = best_pf.sample(n=1)
-
-                # Num Useful:
-                # 1. Pick the prefetcher with the largest number
-                #    of useful prefetches
-                # 2. On a tie, pick the prefetcher with the highest
-                #    accuracy
-                # 3. If still tied, pick one at random
-                elif metric == 'num_useful':
-                    best_pf = pc_data[pc_data.num_useful ==
-                                      pc_data.num_useful.max()]
-                    best_pf = best_pf[best_pf.accuracy ==
-                                      best_pf.accuracy.max()]
-                    best_pf = best_pf.sample(n=1)
-
-                # Marginal Useful:
-                # 1. Pick the prefetcher with the largest
-                #    (useful - useless) prefetches
-                # 2. On a tie, pick the prefetcher with most useful
-                #    prefetches
-                # 3. If still tied, pick one at random
-                elif metric == 'marginal_useful':
-                    pc_data['marginal_useful'] = (pc_data.num_useful -
-                                                  pc_data.num_useless)
-                    best_pf = pc_data[pc_data.marginal_useful ==
-                                      pc_data.marginal_useful.max()]
-                    best_pf = pc_data[pc_data.num_useful ==
-                                      pc_data.num_useful.max()]
-                    best_pf = best_pf.sample(n=1)
-
-                best_prefetcher[pc] = best_pf.pref.item()
-                best_degree[pc] = best_pf.pref_degree.item()
-                pbar.update(1)
-
-            # Write PC traces
-            # Lines are of the form {pc} {best_prefetcher} {best_degree}
-            output_file = os.path.join(
-                output_dir, get_pc_trace_file(benchmark, metric, level))
-            if not dry_run:
-                os.makedirs(output_dir, exist_ok=True)
-                with open(output_file, 'w') as f:
-                    for pc in best_prefetcher.keys():
-                        print(
-                            f'{pc} {_format_prefetcher(best_prefetcher[pc])} '
-                            f'{_format_degree(best_degree[pc])}',
-                            file=f)
->>>>>>> bef23aa4
+        pool.map(_process_offline_pc_benchmark, inputs)