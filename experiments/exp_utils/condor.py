"""
Utility functions for setting up Condor experiments on Pythia.

Author: Carson Molder
"""

import pandas as pd
import os
import glob
from tqdm import tqdm
from itertools import combinations, product
from exp_utils import run, pc_trace
from exp_utils.file import ChampsimTraceFile

condor_template = 'experiments/exp_utils/condor_template.txt'
script_template = 'experiments/exp_utils/script_template.txt'


def generate_condor_config(out, dry_run, memory=0, **params):
    """Generate a configuration that Condor will use to submit the job."""
    with open(condor_template, 'r') as f:
        cfg = f.read()

    params['memory'] = memory
    cfg = cfg.format(**params)

    if not dry_run:
        with open(out, 'w') as f:
            print(cfg, file=f)


def generate_condor_script(out, dry_run, **params):
    """Generate a script that the Condor run will execute to simulate."""
    with open(script_template, 'r') as f:
        cfg = f.read()

    # Add required parameters
    cfg = cfg.format(**params)

    # Add optional parameters
    if ('l2c_pref_degrees' in params.keys() 
        and params['l2c_pref_degrees'] is not None):
        cfg += f' \\\n    --l2c-pref-degrees {params["l2c_pref_degrees"]}'
    if ('llc_pref_degrees' in params.keys() 
        and params['llc_pref_degrees'] is not None):
        cfg += f' \\\n    --llc-pref-degrees {params["llc_pref_degrees"]}'
    if ('pc_trace_file' in params.keys() 
        and params['pc_trace_file'] is not None):
        cfg += f' \\\n    --pc-trace-llc {params["pc_trace_file"]}'
<<<<<<< HEAD
    if 'pc_trace_credit' in params.keys() and params['pc_trace_credit'] is True:
        cfg += f' \\\n    --pc-trace-credit'
    if 'pc_trace_invoke_all' in params.keys() and params['pc_trace_invoke_all'] is True:
        cfg += f' \\\n    --pc-trace-invoke-all'
    if 'pref_trace_file' in params.keys() and params['pref_trace_file'] is not None:
        cfg += f' \\\n    --pref-trace-llc {params["pref_trace_file"]}'
    if 'track_pc'  in params.keys() and params['track_pc'] is True:
=======
    if 'track_pc' in params.keys() and params['track_pc'] is True:
>>>>>>> bef23aa4
        cfg += f' \\\n    --track-pc'
    if 'track_addr' in params.keys() and params['track_addr'] is True:
        cfg += f' \\\n    --track-addr'
<<<<<<< HEAD
    if 'track_pref'  in params.keys() and params['track_pref'] is True:
        cfg += f' \\\n    --track-pref'
    
=======
    if 'run_name' in params.keys() and params['run_name'] is not None:
        cfg += f' \\\n    --run-name {params["run_name"]}'
    if 'extra_knobs' in params.keys() and params['extra_knobs'] is not None:
        cfg += f' \\\n    --extra-knobs "\'{params["extra_knobs"]}\'"'

>>>>>>> bef23aa4
    if not dry_run:
        with open(out, 'w') as f:
            print(cfg, file=f)
        os.chmod(out, 0o755)  # Make script executable


def generate_condor_list(out, condor_paths):
    with open(out, 'w') as f:
        for path in condor_paths:
            print(path, file=f)


def generate_run_name(trace_path,
                      llc_sets,
                      branch_pred,
                      llc_repl,
                      l1d_pref=[],
                      l2c_pref=[],
                      l2c_pref_degrees=[],
                      llc_pref=[],
                      llc_pref_degrees=[],
                      extra_suffix=None):
    """Generate a unique run name, given the trace, and prefetchers+degrees."""
    trace_name = '.'.join(os.path.basename(trace_path).split('.')[:-1])

    if len(l2c_pref_degrees) == len(l2c_pref):
        l2c_pref_degrees_suffix = ",".join([str(d) for d in l2c_pref_degrees])
    else:
        l2c_pref_degrees_suffix = ",".join(['na' for d in l2c_pref])

    if len(llc_pref_degrees) == len(llc_pref):
        llc_pref_degrees_suffix = ",".join([str(d) for d in llc_pref_degrees])
    else:
        llc_pref_degrees_suffix = ",".join(['na' for d in llc_pref])

    # More verbose
    # return '-'.join((
    #     trace_name,
    #     f'bp_{branch_pred}',
    #     f'l1c_pref_{",".join(l1d_pref)}',
    #     f'l2c_pref_{",".join(l2c_pref)}',
    #     f'l2c_pref_degrees_{l2c_pref_degrees_suffix}',
    #     f'llc_pref_{",".join(llc_pref)}',
    #     f'llc_pref_degrees_{llc_pref_degrees_suffix}',
    #     f'llc_sets_{llc_sets}',
    #     f'llc_repl_{llc_repl}'
    # ))

    # Matches binary
    out = '-'.join((trace_name, branch_pred, ','.join(l1d_pref),
                    ','.join(l2c_pref) + '_' + l2c_pref_degrees_suffix,
                    ','.join(llc_pref) + '_' + llc_pref_degrees_suffix,
                    llc_repl, f'{llc_sets}llc_sets'))
    if extra_suffix is not None:
        out += '-' + extra_suffix
    return out


def build_run(cfg,
              tr_path,
              l1d_pref=['no'],
              l2c_pref=['no'],
              l2c_pref_degrees=[],
              llc_pref=['no'],
              llc_pref_degrees=[],
              extra_suffix=None,
              extra_knobs=None,
              dry_run=False,
              verbose=False):
    """Build a single run and its necessary files. Return
    the path to the saved condor file.
    
    Parameters:
        tr_path: string
            Path to trace
            
        llc_pref: List[string]
            List of prefetchers that are in multi.llc_pref 
            (or "no", "pc_trace") for knob
            
        llc_num_sets: int
            Number of LLC sets

        exp_dir: string
            Directory of experiment.
            
        champsim_dir: string
            Directory of ChampSim / Pythia files. (default: $PYTHIA_HOME)
            
        num_instructions: int
            Number of instructions to simulate (in millions)
            
        warmup_instructions: int
            Number of instructions to warm up, before simulating (in millions)
            
        dry_run: string (optional)
            If raised, does not save anything.
            
        verbose: string (optional)
            If raised, print more information.
    
    Return:
        condor_file: string
            Path to Condor file
    """
    #tr_path = tr_path.replace('.txt', '.trace')
    run_name = generate_run_name(tr_path,
                                 cfg.llc.sets,
                                 cfg.champsim.branch_pred,
                                 cfg.llc.repl,
                                 l1d_pref=l1d_pref,
                                 l2c_pref=l2c_pref,
                                 l2c_pref_degrees=l2c_pref_degrees,
                                 llc_pref=llc_pref,
                                 llc_pref_degrees=llc_pref_degrees,
                                 extra_suffix=extra_suffix)

    # Setup initial output directories/files per experiment
    log_file_base = os.path.join(cfg.paths.exp_dir, 'logs', run_name)
    condor_file = os.path.join(cfg.paths.exp_dir, 'condor',
                               f'{run_name}.condor')
    script_file = os.path.join(cfg.paths.exp_dir, 'scripts', f'{run_name}.sh')
    results_dir = os.path.join(cfg.paths.exp_dir, 'champsim_results')

    if verbose:
        print(f'\nFiles for {run_name}:')
        print(f'    output log  : {log_file_base}.OUT')
        print(f'    error log   : {log_file_base}.ERR')
        print(f'    condor      : {condor_file}')
        print(f'    script      : {script_file}')
        print(f'    results dir : {results_dir}')

    # Create directories
    if not dry_run:
        os.makedirs(os.path.join(cfg.paths.exp_dir, 'logs'), exist_ok=True)
        os.makedirs(os.path.join(cfg.paths.exp_dir, 'condor'), exist_ok=True)
        os.makedirs(os.path.join(cfg.paths.exp_dir, 'scripts'), exist_ok=True)
        os.makedirs(results_dir, exist_ok=True)

    # Build Condor file
    generate_condor_config(
        condor_file,
        dry_run,
        memory=0,
        condor_user=cfg.condor.user,
        condor_group=cfg.condor.group,
        condor_project=cfg.condor.project,
        condor_desc=cfg.condor.description,
        err_file=log_file_base + '.ERR',
        out_file=log_file_base + '.OUT',
        init_dir=cfg.paths.champsim_dir,
        exe=script_file,
    )

    if verbose:
        print(f'ChampSim simulation parameters for {run_name}:')
        print(f'    targets        : {" ".join(llc_pref)}')
        print(f'    experiment dir : {cfg.paths.exp_dir}')
        print(f'    champsim path  : {cfg.paths.champsim_dir}')
        print(f'    results dir    : {results_dir}')
        print(f'    # cores        : {1}')
        print(f'    # instructions : {cfg.champsim.sim_instructions} million')
        print(
            f'    # warmup insts : {cfg.champsim.warmup_instructions} million')

    # Add PC trace path, if we are running the pc_trace prefetcher.
    if llc_pref == ('pc_trace', ):
        full_trace = ChampsimTraceFile(tr_path).full_trace
        pc_trace_file = os.path.join(
<<<<<<< HEAD
            cfg.paths.pc_trace_dir, 
            pc_trace.get_pc_trace_file(full_trace, cfg.pc_trace.metric, level='llc')
        )
        pc_trace_credit = cfg.pc_trace.credit
        pc_trace_invoke_all = cfg.pc_trace.invoke_all
        
=======
            cfg.paths.pc_trace_dir,
            pc_trace.get_pc_trace_file(full_trace,
                                       cfg.pc_trace_metric,
                                       level='llc'))

>>>>>>> bef23aa4
        if verbose:
            print(f'    pc_trace file  : {pc_trace_file}')
    else:
        pc_trace_file = None
<<<<<<< HEAD
        pc_trace_invoke_all = False
        pc_trace_credit = False
        
        
    # Add prefetch trace path, if we are running the from_file prefetcher.
    # NOTE: Running from_file for the Prefetcher zoo defaults to the relevant offline PC trace.
    if llc_pref == ('from_file',):
        full_trace = evaluate.get_full_trace_from_path(os.path.basename(tr_path).split('.')[0])
        pref_trace_file = os.path.join(
            cfg.paths.pref_trace_dir, 
            pc_trace.get_pref_trace_file(full_trace, cfg.pref_trace.metric, level='llc')
        )
        
        if verbose:
            print(f'    pref_trace file  : {pref_trace_file}' )    
    else:
        pref_trace_file = None
    
=======

>>>>>>> bef23aa4
    # Generate Condor script
    generate_condor_script(
        script_file,
        dry_run,
        champsim_dir=cfg.paths.champsim_dir,
        trace_file=tr_path,
        cores=1,
        l1d_pref=' '.join(l1d_pref),
        l2c_pref=' '.join(l2c_pref),
        l2c_pref_degrees=' '.join([str(d) for d in l2c_pref_degrees])
        if len(l2c_pref_degrees) > 0 else None,
        llc_pref=' '.join(llc_pref),
        llc_pref_degrees=' '.join([str(d) for d in llc_pref_degrees])
        if len(llc_pref_degrees) > 0 else None,
        llc_repl=cfg.llc.repl,
        llc_sets=cfg.llc.sets,
        run_name=run_name,
        pc_trace_file=pc_trace_file,
        pc_trace_credit=pc_trace_credit,
        pc_trace_invoke_all=pc_trace_invoke_all,
        pref_trace_file=pref_trace_file,
        results_dir=results_dir,
        extra_knobs=extra_knobs,
        warmup_instructions=cfg.champsim.warmup_instructions,
        num_instructions=cfg.champsim.sim_instructions,
        track_pc=cfg.champsim.track_pc_stats,
        track_addr=cfg.champsim.track_addr_stats,
        track_pref=cfg.champsim.track_pref,
    )

    # Add condor file to the list
    return condor_file


def build_sweep(cfg, dry_run=False, verbose=False):
    """Build an evaluation sweep, for prefetcher_zoo.py
    """
    # Assertion checks
<<<<<<< HEAD
    if cfg.llc.pref_candidates == ('pc_trace',):
        assert 'pc_trace_dir' in cfg.paths.keys(), 'Must add a PC trace directory to paths.pc_trace_dir if sweeping on pc_trace'
        assert cfg.pc_trace.metric in pc_trace.metrics, f'PC trace metric {cfg.pc_trace.metric} not in options {pc_trace.metrics}'
        
=======
    if cfg.llc.pref_candidates == ('pc_trace', ):
        assert 'pc_trace_dir' in cfg.paths.keys(), (
            'Must add a PC trace directory to paths.pc_trace_dir '
            'if sweeping on pc_trace')
        assert cfg.pc_trace_metric in pc_trace.metrics, (
            f'PC trace metric {cfg.pc_trace_metric} '
            f'not in options {pc_trace.metrics}')

>>>>>>> bef23aa4
    # Get best degrees (if provided)
    degrees = (pd.read_csv(cfg.paths.degree_csv) 
               if 'degree_csv' in cfg.paths else None)

    condor_paths = []
    paths = glob.glob(os.path.join(cfg.paths.trace_dir, '*.trace.*'))

    # Get all combinations of hybrids up to <max_hybrid>
    l1d_prefs = [
        p for h in range(1, cfg.l1d.max_hybrid + 1)
        for p in combinations(cfg.l1d.pref_candidates, h)
    ] + [('no', )]
    l2c_prefs = [
        p for h in range(1, cfg.l2c.max_hybrid + 1)
        for p in combinations(cfg.l2c.pref_candidates, h)
    ] + [('no', )]
    llc_prefs = [
        p for h in range(1, cfg.llc.max_hybrid + 1)
        for p in combinations(cfg.llc.pref_candidates, h)
    ] + [('no', )]

    print('Generating runs...')
    with tqdm(dynamic_ncols=True, unit='run') as pbar:
        for path in paths:
            for l1p, l2p, llp in product(l1d_prefs, l2c_prefs, llc_prefs):

                trace_name = ChampsimTraceFile(path).full_trace

                if not isinstance(degrees, type(None)):
                    l2c_pref_degree = list(
                        eval(degrees[degrees.Trace == trace_name][str(
                            ('_'.join(l1p), '_'.join(l2p), '_'.join(llp)
                             ))].item())[0]) if l2p != ('no', ) else []
                    llc_pref_degree = list(
                        eval(degrees[degrees.Trace == trace_name][str(
                            ('_'.join(l1p), '_'.join(l2p), '_'.join(llp)
                             ))].item())[1]) if llp != ('no', ) else []
                else:
                    l2c_pref_degree, llc_pref_degree = [], []

                #print('[DEBUG]', trace_name, l1p, l2p, llp, l2c_pref_degree, llc_pref_degree)

                c_path = build_run(cfg,
                                   path,
                                   l1d_pref=l1p,
                                   l2c_pref=l2p,
                                   llc_pref=llp,
                                   l2c_pref_degrees=l2c_pref_degree,
                                   llc_pref_degrees=llc_pref_degree,
                                   dry_run=dry_run,
                                   verbose=verbose)
                condor_paths.append(c_path)
                pbar.update(1)

    print(f'Generated {len(condor_paths)} runs')

    # Write condor paths to <exp_dir>/condor_configs_champsim.txt
    if not dry_run:
        condor_out_path = os.path.join(cfg.paths.exp_dir,
                                       'condor_configs_champsim.txt')
        print(f'Saving condor configs to {condor_out_path}...')
        generate_condor_list(condor_out_path, condor_paths)


def _should_skip_degree_combination(l2c_pref, llc_pref, degs):
    """Helper function to skip redundant degree sweeps,
    on prefetchers that aren't tunable w.r.t degree.
    
    Check if any of the prefetchers does not have a degree knob,
    f so, don't sweep over that degree (default to 1, which
    gets ignored when run detects it's not a valid degree-tunable
    prefetcher)
    """
    prefs = (*l2c_pref, *llc_pref)
    #print('[DEBUG]', prefs, degs)

    for i, pref in enumerate(prefs):
        if pref not in run.pref_degree_knobs.keys() and degs[i] != 1:
            return True
    return False


def build_degree_sweep(cfg, dry_run=False, verbose=False):
    """Build a degree sweep, for prefetcher_degree_sweep.py
    """
    # Assertion checks
    assert 'pc_trace' not in cfg.llc.pref_candidates, (
        'Cannot tune pc_trace for degree')

    condor_paths = []
    paths = glob.glob(os.path.join(cfg.paths.trace_dir, '*.trace.*'))

    # Get all combinations of hybrids up to <max_hybrid>
    l1d_prefs = [
        p for h in range(1, cfg.l1d.max_hybrid + 1)
        for p in combinations(cfg.l1d.pref_candidates, h)
    ] + [('no', )]
    l2c_prefs = [
        p for h in range(1, cfg.l2c.max_hybrid + 1)
        for p in combinations(cfg.l2c.pref_candidates, h)
    ] + [('no', )]
    llc_prefs = [
        p for h in range(1, cfg.llc.max_hybrid + 1)
        for p in combinations(cfg.llc.pref_candidates, h)
    ] + [('no', )]

    print('Generating runs...')
    with tqdm(dynamic_ncols=True, unit='run') as pbar:
        for path in paths:
            for l1p, l2p, llp in product(l1d_prefs, l2c_prefs, llc_prefs):
                for d in product(
                        *[list(range(1, cfg.l2c.max_degree + 1))] * len(l2p),
                        *[list(range(1, cfg.llc.max_degree + 1))] * len(llp)):

                    if _should_skip_degree_combination(l2p, llp, d):
                        continue

                    l2d, lld = d[:len(l2p)], d[len(l2p):]

                    #print('[DEBUG]', path, l1p, l2p, llp, l2d, lld)
                    c_path = build_run(cfg,
                                       path,
                                       l1d_pref=l1p,
                                       l2c_pref=l2p,
                                       l2c_pref_degrees=l2d,
                                       llc_pref=llp,
                                       llc_pref_degrees=lld,
                                       dry_run=dry_run,
                                       verbose=verbose)

                    condor_paths.append(c_path)
                    pbar.update(1)

    print(f'Generated {len(condor_paths)} runs')

    # Write condor paths to <exp_dir>/condor_configs_champsim.txt
    if not dry_run:
        condor_out_path = os.path.join(cfg.paths.exp_dir,
                                       'condor_configs_champsim.txt')
        print(f'Saving condor configs to {condor_out_path}...')
        generate_condor_list(condor_out_path, condor_paths)


def get_extra_knobs_pythia(cfg,
                           seed=None, level_threshold=None,
                           features=None, pooling='max'):
    extra_knobs = ''

    if level_threshold is not None:
        extra_knobs += (' --scooby_enable_dyn_level=true'
                        f' --scooby_dyn_level_threshold={level_threshold}')
    else:
        extra_knobs += f' --scooby_enable_dyn_level=false'

    if seed is not None:
        extra_knobs += f' --champsim_seed={seed} --scooby_seed={seed}'

    if cfg.pythia.separate_lowconf_pt is True:
        extra_knobs += f' --scooby_separate_lowconf_pt=true'
    else:
        extra_knobs += f' --scooby_separate_lowconf_pt=false'

    if features is not None:
        extra_knobs += (' --le_featurewise_active_features='
                        f'{",".join([str(f) for f in features])}')
        extra_knobs += (' --le_featurewise_enable_tiling_offset='
                        f'{"1," * len(features)}')
    if pooling is not None:
        if pooling == 'sum':
            extra_knobs += (' --le_featurewise_pooling_type=1')   # Sum
        else: extra_knobs += (' --le_featurewise_pooling_type=2') # Max

    extra_knobs += f' --scooby_alpha={cfg.pythia.alpha}'
    extra_knobs += f' --scooby_gamma={cfg.pythia.gamma}'
    extra_knobs += f' --scooby_epsilon={cfg.pythia.epsilon}'
    extra_knobs += f' --scooby_policy={cfg.pythia.policy}'
    extra_knobs += f' --scooby_learning_type={cfg.pythia.learning_type}'
    extra_knobs += f' --scooby_pt_size={cfg.pythia.pt_size}'
    extra_knobs += (' --scooby_lowconf_pt_size='
                    f'{cfg.pythia.lowconf_pt_size}')

    return extra_knobs


def any_pythia(l1p, l2p, llp):
    """Return True if any of the prefetchers
    are Pythia (or Pythia-related).
    """
    for p in [l1p, l2p, llp]:
        if 'scooby' in p or 'scooby_double' in p:
            return True
    return False


def build_pythia_sweep(cfg, dry_run=False, verbose=False):
    """Build a sweep over Pythia configurations, for pythia.py
    """
    condor_paths = []
    paths = glob.glob(os.path.join(cfg.paths.trace_dir, '*.[g|x]z'))

    # Get all combinations of hybrids up to <max_hybrid>
    l1d_prefs = [
        p for h in range(1, cfg.l1d.max_hybrid + 1)
        for p in combinations(cfg.l1d.pref_candidates, h)
    ] + [('no', )]
    l2c_prefs = [
        p for h in range(1, cfg.l2c.max_hybrid + 1)
        for p in combinations(cfg.l2c.pref_candidates, h)
    ] + [('no', )]
    llc_prefs = [
        p for h in range(1, cfg.llc.max_hybrid + 1)
        for p in combinations(cfg.llc.pref_candidates, h)
    ] + [('no', )]
    pooling = cfg.pythia.pooling

    print('Generating runs...')
    with tqdm(dynamic_ncols=True, unit='run') as pbar:
        for path in paths:
            for seed in cfg.champsim.seeds:
                for l1p, l2p, llp in product(l1d_prefs, l2c_prefs, llc_prefs):
                    for feats in cfg.pythia.features:
                        for thresh in cfg.pythia.dyn_level_threshold:

                            if all([p == ('no', )
                                    for p in (l1p, l2p, llp)]) or any([
                                        p == ('scooby_double', )
                                        for p in (l1p, l2p, llp)
                                    ]):
                                continue

                            c_path = build_run(
                                cfg,
                                path,
                                l1d_pref=l1p,
                                l2c_pref=l2p,
                                llc_pref=llp,
                                extra_knobs=get_extra_knobs_pythia(
                                    cfg,
                                    seed=seed,
                                    level_threshold=thresh,
                                    features=feats,
                                    pooling=pooling),
                                extra_suffix=(
                                    f'threshold_{thresh}_'
                                    'features_'
                                    f'{",".join([str(f) for f in feats])}_'
                                    f'pooling_{pooling}_'
                                    f'seed_{seed}'),
                                dry_run=dry_run,
                                verbose=verbose)

                            condor_paths.append(c_path)
                            pbar.update(1)

                        # Add runs for Double Pythia (extra actions for 
                        # LLC prefetches), Static Pythia
                        if any_pythia(l1p, l2p, llp):
                            c_path = build_run(
                                cfg,
                                path,
                                l1d_pref=l1p,
                                l2c_pref=l2p,
                                llc_pref=llp,
                                extra_knobs=get_extra_knobs_pythia(
                                    cfg,
                                    seed=seed,
                                    level_threshold=None,
                                    features=feats,
                                    pooling=pooling),
                                extra_suffix=(
                                    'features_'
                                    f'{",".join([str(f) for f in feats])}_'
                                    f'pooling_{pooling}_'
                                    f'seed_{seed}'),
                                dry_run=dry_run,
                                verbose=verbose)

                            condor_paths.append(c_path)
                            pbar.update(1)

                    # Add runs for other prefetchers / no prefetcher
                    if not any_pythia(l1p, l2p, llp):
                        c_path = build_run(
                            cfg,
                            path,
                            l1d_pref=l1p,
                            l2c_pref=l2p,
                            llc_pref=llp,
                            extra_knobs=get_extra_knobs_pythia(
                                cfg,
                                seed=seed,
                                level_threshold=None,
                                features=None,
                                pooling=pooling),
                            extra_suffix=f'seed_{seed}',
                            dry_run=dry_run,
                            verbose=verbose)

                        condor_paths.append(c_path)
                        pbar.update(1)

    print(f'Generated {len(condor_paths)} runs')

    # Write condor paths to <exp_dir>/condor_configs_champsim.txt
    if not dry_run:
        condor_out_path = os.path.join(cfg.paths.exp_dir,
                                       'condor_configs_champsim.txt')
        print(f'Saving condor configs to {condor_out_path}...')
        generate_condor_list(condor_out_path, condor_paths)<|MERGE_RESOLUTION|>--- conflicted
+++ resolved
@@ -47,7 +47,6 @@
     if ('pc_trace_file' in params.keys() 
         and params['pc_trace_file'] is not None):
         cfg += f' \\\n    --pc-trace-llc {params["pc_trace_file"]}'
-<<<<<<< HEAD
     if 'pc_trace_credit' in params.keys() and params['pc_trace_credit'] is True:
         cfg += f' \\\n    --pc-trace-credit'
     if 'pc_trace_invoke_all' in params.keys() and params['pc_trace_invoke_all'] is True:
@@ -55,23 +54,16 @@
     if 'pref_trace_file' in params.keys() and params['pref_trace_file'] is not None:
         cfg += f' \\\n    --pref-trace-llc {params["pref_trace_file"]}'
     if 'track_pc'  in params.keys() and params['track_pc'] is True:
-=======
-    if 'track_pc' in params.keys() and params['track_pc'] is True:
->>>>>>> bef23aa4
         cfg += f' \\\n    --track-pc'
     if 'track_addr' in params.keys() and params['track_addr'] is True:
         cfg += f' \\\n    --track-addr'
-<<<<<<< HEAD
     if 'track_pref'  in params.keys() and params['track_pref'] is True:
-        cfg += f' \\\n    --track-pref'
-    
-=======
+        cfg += f' \\\n    --track-pref' 
     if 'run_name' in params.keys() and params['run_name'] is not None:
         cfg += f' \\\n    --run-name {params["run_name"]}'
     if 'extra_knobs' in params.keys() and params['extra_knobs'] is not None:
         cfg += f' \\\n    --extra-knobs "\'{params["extra_knobs"]}\'"'
 
->>>>>>> bef23aa4
     if not dry_run:
         with open(out, 'w') as f:
             print(cfg, file=f)
@@ -95,7 +87,7 @@
                       llc_pref_degrees=[],
                       extra_suffix=None):
     """Generate a unique run name, given the trace, and prefetchers+degrees."""
-    trace_name = '.'.join(os.path.basename(trace_path).split('.')[:-1])
+    trace_name = ChampsimTraceFile(trace_path).full_trace
 
     if len(l2c_pref_degrees) == len(l2c_pref):
         l2c_pref_degrees_suffix = ",".join([str(d) for d in l2c_pref_degrees])
@@ -107,20 +99,6 @@
     else:
         llc_pref_degrees_suffix = ",".join(['na' for d in llc_pref])
 
-    # More verbose
-    # return '-'.join((
-    #     trace_name,
-    #     f'bp_{branch_pred}',
-    #     f'l1c_pref_{",".join(l1d_pref)}',
-    #     f'l2c_pref_{",".join(l2c_pref)}',
-    #     f'l2c_pref_degrees_{l2c_pref_degrees_suffix}',
-    #     f'llc_pref_{",".join(llc_pref)}',
-    #     f'llc_pref_degrees_{llc_pref_degrees_suffix}',
-    #     f'llc_sets_{llc_sets}',
-    #     f'llc_repl_{llc_repl}'
-    # ))
-
-    # Matches binary
     out = '-'.join((trace_name, branch_pred, ','.join(l1d_pref),
                     ','.join(l2c_pref) + '_' + l2c_pref_degrees_suffix,
                     ','.join(llc_pref) + '_' + llc_pref_degrees_suffix,
@@ -177,7 +155,6 @@
         condor_file: string
             Path to Condor file
     """
-    #tr_path = tr_path.replace('.txt', '.trace')
     run_name = generate_run_name(tr_path,
                                  cfg.llc.sets,
                                  cfg.champsim.branch_pred,
@@ -239,27 +216,20 @@
 
     # Add PC trace path, if we are running the pc_trace prefetcher.
     if llc_pref == ('pc_trace', ):
-        full_trace = ChampsimTraceFile(tr_path).full_trace
+        full_trace = (ChampsimTraceFile(tr_path).full_trace
+                                                .split('.')[0])
         pc_trace_file = os.path.join(
-<<<<<<< HEAD
             cfg.paths.pc_trace_dir, 
-            pc_trace.get_pc_trace_file(full_trace, cfg.pc_trace.metric, level='llc')
+            pc_trace.get_pc_trace_file(full_trace, cfg.pc_trace.metric, 
+                                       level='llc')
         )
         pc_trace_credit = cfg.pc_trace.credit
         pc_trace_invoke_all = cfg.pc_trace.invoke_all
         
-=======
-            cfg.paths.pc_trace_dir,
-            pc_trace.get_pc_trace_file(full_trace,
-                                       cfg.pc_trace_metric,
-                                       level='llc'))
-
->>>>>>> bef23aa4
         if verbose:
             print(f'    pc_trace file  : {pc_trace_file}')
     else:
         pc_trace_file = None
-<<<<<<< HEAD
         pc_trace_invoke_all = False
         pc_trace_credit = False
         
@@ -267,7 +237,8 @@
     # Add prefetch trace path, if we are running the from_file prefetcher.
     # NOTE: Running from_file for the Prefetcher zoo defaults to the relevant offline PC trace.
     if llc_pref == ('from_file',):
-        full_trace = evaluate.get_full_trace_from_path(os.path.basename(tr_path).split('.')[0])
+        full_trace = (ChampsimTraceFile(tr_path).full_trace
+                                                .split('.')[0])
         pref_trace_file = os.path.join(
             cfg.paths.pref_trace_dir, 
             pc_trace.get_pref_trace_file(full_trace, cfg.pref_trace.metric, level='llc')
@@ -278,9 +249,6 @@
     else:
         pref_trace_file = None
     
-=======
-
->>>>>>> bef23aa4
     # Generate Condor script
     generate_condor_script(
         script_file,
@@ -315,25 +283,18 @@
     return condor_file
 
 
-def build_sweep(cfg, dry_run=False, verbose=False):
+def build_zoo_sweep(cfg, dry_run=False, verbose=False):
     """Build an evaluation sweep, for prefetcher_zoo.py
     """
     # Assertion checks
-<<<<<<< HEAD
-    if cfg.llc.pref_candidates == ('pc_trace',):
-        assert 'pc_trace_dir' in cfg.paths.keys(), 'Must add a PC trace directory to paths.pc_trace_dir if sweeping on pc_trace'
-        assert cfg.pc_trace.metric in pc_trace.metrics, f'PC trace metric {cfg.pc_trace.metric} not in options {pc_trace.metrics}'
-        
-=======
     if cfg.llc.pref_candidates == ('pc_trace', ):
         assert 'pc_trace_dir' in cfg.paths.keys(), (
             'Must add a PC trace directory to paths.pc_trace_dir '
             'if sweeping on pc_trace')
-        assert cfg.pc_trace_metric in pc_trace.metrics, (
-            f'PC trace metric {cfg.pc_trace_metric} '
+        assert cfg.pc_trace.metric in pc_trace.metrics, (
+            f'PC trace metric {cfg.pc_trace.metric} '
             f'not in options {pc_trace.metrics}')
 
->>>>>>> bef23aa4
     # Get best degrees (if provided)
     degrees = (pd.read_csv(cfg.paths.degree_csv) 
                if 'degree_csv' in cfg.paths else None)
