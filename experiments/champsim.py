#!/usr/bin/env python3

"""
Build and run singlecore versions of ChampSim.

Authors: Quang Duong and Carson Molder
"""

# Try not to import anything outside Python default libraries.
import argparse
import glob
import os
import sys
import shutil
import itertools
from collections import defaultdict

from exp_utils import defaults, build, run

# Example:
#   64 bytes per line
# x 16 ways per set (i.e. 1 set = 1 KB)
# x 2048 sets
# --------
#   2 MB cache size

# llc_num_sets = [256, 512, 1024, 2048, 4096, 8192, 16384, 32768] # Number of sets
#              [256 KB, 512 KB, 1 MB, 2 MB, 4 MB, 8 MB, 16 MB, 32 MB]

help_str = {
'help': '''usage: {prog} command [<args>]

Available commands:
    build            Build ChampSim binaries
    run              Run ChampSim on specified traces
    help             Display this help message. Command-specific help messages
                     can be displayed with `{prog} help command`
'''.format(prog=sys.argv[0]),

'build': '''usage: {prog} build [--l1d-pref <l1d-prefetcher>] [--l2c-pref <l2c-prefetcher>] [--llc-pref <llc-prefetcher>]
                                [-c / --cores <core-count-list>] [-s / --llc-sets <llc-set-count-list>]

Description:
    {prog} build 
        Builds ChampSim binaries.

        Note: The replacement policy is SHiP for the LLC.

Options:
    --branch-pred <branch-predictor>
        Choose the branch predictor, where <branch-pred> is one of:
        
        perceptron          Branch perceptron (Default)
        hashed_perceptron   Hashed Branch Perceptron
        gshare              Gshare
        bimodal             Bimodal

    --l1d-pref <l1d-prefetcher>
        Choose the L1D prefetcher, where <l1d-prefetcher> is one of:
        
        no             No prefetcher (Default)
        multi          Runtime-configurable prefetcher (see multi.l1d_pref for options)

    --l2c-pref <l2c-prefetcher>
        Choose the L2 prefetcher, where <llc-prefetcher> is one of:
        
        no             No prefetcher (Default)
        multi          Runtime-configurable prefetcher (see multi.l2c_pref for options)

    --llc-pref <llc-prefetcher>
        Choose the LLC prefetcher, where <llc-prefetcher> is one of:
        
        no             No prefetcher (Default)
        multi          Runtime-configurable prefetcher (see multi.llc_pref for options)
        multi_pc_trace Prefetch using the chosen prefetcher for each PC, as defined in 
                       a PC trace.
        from_file      Prefetch using per-instruction addresses in a prefetch address trace. (Under construction, currently buggy)
                       
   --llc-repl <llc-replacement>
        Choose the LLC replacement policy, where <llc-replacement> is one of:
        
        ship           Signature-based Hit Predictor (SHiP) (Default)
        srrip          Static RRIP
        drrip          Dynamic RRIP
        lru            Least recently used

    -c / --cores <core-count-list>
        Specifies a list of cores to build ChampSim variants. A single core
        version will always be built, but additional versions (e.g. 2-core / 4-core)
        can be listed here (e.g. using -c 2 4). The ChampSim script is tested up
        to 8 cores.
        Default: One core only

    -s / --llc-sets <llc-set-count-list>
        Specifies a list of LLC set sizes to build ChampSim variants.
        Default: {default_llc_sets} sets only.

Notes:
    Barring updates to the GitHub repository, this will only need to be done once.
'''.format(
    prog=sys.argv[0], 
    default_llc_ways=defaults.default_llc_ways, 
    default_llc_sets=defaults.default_llc_sets
),

'run': '''usage: {prog} run <execution-traces> [-c / --cores <num-cores>] [-s / --sets <num-llc-sets>]
                            [-t / --llc-pref <list-of-llc-prefetchers>]
                            [--llc-pref-degrees <list-of-llc-prefetcher-degrees>]
                            [--results-dir <results-dir>] 
                            [--warmup-instructions <warmup-instructions>] 
                            [--num-instructions <num-instructions>] 

Description:
    {prog} run <execution-traces>
        Runs the base ChampSim binary on the specified execution trace(s). If using
        a multi-core setup, must provide <cores> traces.

Options:
    Simulator/cache options:
        -k / --knobs <knobs_file>
            The default knobs configuration to use. This
            defaults to `{default_knobs_file}`.

        -c / --cores <num-cores>
            The number of cores that ChampSim will be simulating. Must provide a <cores>
            length list of execution traces to the script. By default, one core is used.

        -s / --llc-sets <num-llc-sets>
            The number of LLC cache sets that ChampSim will be simulating. By default,
            {default_llc_sets} sets are used (if the binary is available).

        --results-dir <results-dir>
            Specifies what directory to save the ChampSim results file in. This
            defaults to `{default_results_dir}`.
            
        --run-name <run-name>
            Optionally name the run. If not given, the script will determine
            one from the parameters.

        --warmup-instructions <warmup-instructions>
            Number of instructions to warmup the simulation for. Defaults to
            {default_warmup_instructions}M instructions

        --num-instructions <num-instructions>
            Number of instructions to run the simulation for. Defaults to
            {default_sim_instructions}M instructions
            
        -p / --track-pc
            Track per-PC prefetch statistics, and save them to a file inside <results-dir>/pc-pref-stats.
            
        -a / --track-addr
            Track per-address prefetch statistics, and save them to a file inside <results-dir>/addr-pref-stats.
            
        -d / --track-pref
            Track every prefetch's address/level, and save it to a file inside <results-dir>/pref-traces. (Under construction, currently buggy) 
                
        --extra-knobs <knob-string>
            Any additional knobs to pass to ChampSim. Pass them in the form of a string with BOTH double quotes
            and single quotes, e.g. `--knobs "'--sisb_pref_degree=4'"`.
            They must match the ChampSim knob format ("--<knob>=<value>").

    Prefetcher options:
        -t / --llc-pref <list-of-llc-prefetchers>
            List of LLC prefetchers to run. If two or more are proivded, runs them
            in a hybrid setting. By default, it will run no prefetcher.
            
        --l2c-pref <list-of-l2c-prefetchers>
        
        --l1d-pref <list-of-l1d-prefetchers>
        
        --llc-pref-degrees <list-of-llc-prefetcher-degrees>
            List of degrees to run each LLC prefetcher. If the prefetcher does not
            support variable degrees, the value is ignored. Pass them in the same
            order as `--llc-pref`. 

            Defaults to the knobs in the config file
            passed to `--config`, or the values in src/knobs.cc if the relevant knob 
            isn't provided in the config file.
            
        --l2c-pref-degrees <list-of-l2c-prefetcher-degrees>
        
        --pc-trace-llc <pc-trace-file>
            File to a PC trace. Must be passed if the LLC prefetcher is 'pc_trace'.
            
        --pref-trace-llc <pref-trace-file>
            File to a prefetch address traced. Must be passed if the LLC prefetcher is 'from_file'. (Under construction, currently buggy)
            
    Replacement options:
        --llc-repl <llc-replacement>
            LLC replacement policy to use. By default, SHiP ("ship") is used.
            
    Branch prediction options:
        --branch-pred <branch-predictor>
            Branch predictor to use. By default, Branch Perceptron ("perceptron") is used.
'''.format(
    prog=sys.argv[0], 
    default_knobs_file=defaults.default_knobs_file,
    default_results_dir=defaults.default_results_dir,
    default_warmup_instructions=defaults.default_warmup_instructions,
    default_sim_instructions=defaults.default_sim_instructions,
    default_llc_sets=defaults.default_llc_sets,
)}



"""
Build
"""
def build_command():
    """Build command
    """
    if len(sys.argv) < 2:
        print(help_str['build'])
        exit(-1)

    parser = argparse.ArgumentParser(usage=argparse.SUPPRESS, add_help=False)
    parser.add_argument('--branch-pred', default='perceptron')
    parser.add_argument('--l1d-pref', default='no')
    parser.add_argument('--l2c-pref', default='no')
    parser.add_argument('--llc-pref', default='no')
    parser.add_argument('--llc-repl', default='ship')
    parser.add_argument('-c', '--cores', type=int, nargs='+', default=[1])
    parser.add_argument('-s', '--llc-sets', type=int, nargs='+', default=[defaults.default_llc_sets])
    args = parser.parse_args(sys.argv[2:])

    print('Building ChampSim versions using args:')
    print('    Branch predictor:', args.branch_pred)
    print('    L1D prefetcher  :', args.l1d_pref)
    print('    L2C prefetcher  :', args.l2c_pref)
    print('    LLC prefetcher  :', args.llc_pref)
    print('    LLC replacement :', args.llc_repl)
    print('    # Cores         :', args.cores)
    print('    # LLC Sets      :', args.llc_sets)
    
    if args.l1d_pref not in defaults.l1d_pref_fns:
        print('Invalid l1d prefetcher', args.l1d_pref)
        exit(-1)
    if args.l2c_pref not in defaults.l2c_pref_fns:
        print('Invalid l2c prefetcher', args.l2c_pref)
        exit(-1)
    if args.llc_pref not in defaults.llc_pref_fns:
        print('Invalid llc prefetcher', args.llc_pref)
        exit(-1)

    # Build ChampSims with different core / set counts.
    cores = set(args.cores)
    llc_sets = set(args.llc_sets)
    
    # Remove Jupyter notebook checkpoints (can conflict with actual files).
    for d in glob.glob('*/.ipynb_checkpoints/'):
        shutil.rmtree(d)

    for c in cores:
        for s in llc_sets:
            build.build_config(
                c, 
                branch_pred=args.branch_pred,
                l1d_pref=args.l1d_pref,
                l2c_pref=args.l2c_pref,
                llc_pref=args.llc_pref,
                llc_repl=args.llc_repl,
                llc_num_sets=s
            )


"""
Run
"""
def run_command():
    """Run command
    """
    if len(sys.argv) < 3:
        print(help_str['run'])
        exit(-1)

    parser = argparse.ArgumentParser(usage=argparse.SUPPRESS, add_help=False)
    
    # Sim / cache options
    parser.add_argument('execution_traces', nargs='+', type=str, default=None)
    parser.add_argument('-k', '--knobs', type=str, default=defaults.default_knobs_file)
    parser.add_argument('-c', '--cores', type=int, default=1)
    parser.add_argument('-s', '--llc-sets', type=int, default=defaults.default_llc_sets)
    parser.add_argument('--results-dir', default=defaults.default_results_dir)
    parser.add_argument('--run-name', default=None)
    parser.add_argument('--warmup-instructions', default=defaults.default_warmup_instructions)
    parser.add_argument('--num-instructions', default=defaults.default_sim_instructions)
    parser.add_argument('-p', '--track-pc', action='store_true')
    parser.add_argument('-a', '--track-addr', action='store_true')
    parser.add_argument('-d', '--track-pref', action='store_true')
    parser.add_argument('--extra-knobs', type=str, default=None)
    
    # Prefetcher options
    parser.add_argument('-t', '--llc-pref', nargs='+', type=str, default=['no'])
    parser.add_argument('--l2c-pref', nargs='+', type=str, default=['no'])
    parser.add_argument('--l1d-pref', nargs='+', type=str, default=['no'])
    parser.add_argument('--llc-pref-degrees', nargs='+', type=int, default=[])
    parser.add_argument('--l2c-pref-degrees', nargs='+', type=int, default=[])
    parser.add_argument('--pc-trace-llc', type=str, default=None)
    parser.add_argument('--pref-trace-llc', default=None)
    # No support for l1d degree
    
    # Replacement options
    parser.add_argument('--llc-repl', type=str, default='ship')
    
    # Branch prediction options
    parser.add_argument('--branch-pred', type=str, default='perceptron')
    
    print(sys.argv[2:])

    args = parser.parse_args(sys.argv[2:])
    
    # Assertion checks
    assert len(args.execution_traces) == args.cores, f'Provided {len(args.execution_traces)} traces for a {args.cores} core simulation.'   
    assert(not (len(args.llc_pref) > 1 and 'no' in args.llc_pref)), f'Cannot run "no" prefetcher in an LLC hybrid setup: {args.llc_pref}'
    assert(not (len(args.l2c_pref) > 1 and 'no' in args.l2c_pref)), f'Cannot run "no" prefetcher in an L2C hybrid setup: {args.l2c_pref}'
    assert(not (len(args.l1d_pref) > 1 and 'no' in args.l1d_pref)), f'Cannot run "no" prefetcher in an L1D hybrid setup: {args.l1d_pref}'
    if args.llc_pref == ['pc_trace']:
        assert args.pc_trace_llc is not None, 'Must pass a pc trace to <pc-trace-llc> if running pc_trace prefetcher.'
    if args.llc_pref == ['from_file']:
        assert args.pref_trace_llc is not None, 'Must pass a prefetch address trace to <pref-trace-llc> if running from_file prefetcher.'
    

    # Generate results directory
    results_dir = args.results_dir.rstrip('/')
    if not os.path.exists(results_dir):
        os.makedirs(results_dir, exist_ok=True)
        
    # Choose llc prefetcher binary
    l1d_pref_fn = run.get_l1d_pref_fn(args.l1d_pref)
    l2c_pref_fn = run.get_l2c_pref_fn(args.l2c_pref)
    llc_pref_fn = run.get_llc_pref_fn(args.llc_pref)

    
    # Generate paths
    binary = run.get_binary(
        branch_pred=args.branch_pred,
        l1d_pref=l1d_pref_fn,
        l2c_pref=l2c_pref_fn,
        llc_pref=llc_pref_fn,
        llc_repl=args.llc_repl,
        n_cores=args.cores, 
        llc_n_sets=args.llc_sets, 
    )
    
    if not args.run_name:
        results_file = run.get_results_file(
            binary, args.execution_traces, # Infer branch predictor, llc replacement from binary path.
            l1d_prefs=args.l1d_pref,
            l2c_prefs=args.l2c_pref,
            llc_prefs=args.llc_pref,
            l2c_pref_degrees=args.l2c_pref_degrees,
            llc_pref_degrees=args.llc_pref_degrees
        )
    else:
        results_file = args.run_name + '.txt'
        
    assert os.path.exists(binary), f'ChampSim binary not found, (looked for {binary})'
    
    # Run ChampSim
    # NOTE: Put config knob first, so any other added knobs override it.
    cmd = '{binary} --config={config} --warmup_instructions={warm}000000 --simulation_instructions={sim}000000 {cloudsuite_knobs} {l1d_pref_knobs} {l2c_pref_knobs} {llc_pref_knobs} {out_trace_knobs} {pc_trace_knobs} {pref_trace_knobs} {extra_knobs} -traces {trace} > {results}/{results_file} 2>&1'.format(
        binary=binary,
        cloudsuite_knobs=run.get_cloudsuite_knobs(args.execution_traces),
        l1d_pref_knobs=run.get_prefetcher_knobs(args.l1d_pref, level='l1d'),
        l2c_pref_knobs=run.get_prefetcher_knobs(args.l2c_pref, pref_degrees=args.l2c_pref_degrees, level='l2c'),
        llc_pref_knobs=run.get_prefetcher_knobs(args.llc_pref, pref_degrees=args.llc_pref_degrees, level='llc'),
        out_trace_knobs=run.get_output_trace_knobs(results_dir, results_file, track_pc=args.track_pc, track_addr=args.track_addr, track_pref=args.track_pref),
        pc_trace_knobs=f' --pc_trace_llc={args.pc_trace_llc}' if args.pc_trace_llc else '',
        pref_trace_knobs=f' --prefetch_trace_llc={args.pref_trace_llc}' if args.pref_trace_llc else '',
<<<<<<< HEAD
        extra_knobs=args.extra_knobs[1:-1], # Index to remove single quotes on edge
=======
        extra_knobs=args.extra_knobs[1:-1] if args.extra_knobs is not None else '', # Index to remove single quotes on edge
>>>>>>> 397dce31
        #period=args.stat_printing_period,
        warm=args.warmup_instructions,
        sim=args.num_instructions,
        config=args.knobs, # .ini file
        trace=' '.join(args.execution_traces),
        results=results_dir,
        results_file=results_file
    )

    print('Running "' + cmd + '"')
    os.system(cmd)
    

"""
Help
"""
def help_command():
    """Help command
    """
    # If one of the available help strings, print and exit successfully
    if len(sys.argv) > 2 and sys.argv[2] in help_str:
        print(help_str[sys.argv[2]])
        exit()
    # Otherwise, invalid subcommand, so print main help string and exit
    else:
        print(help_str['help'])
        exit(-1)



"""
Main
"""
commands = {
    'build': build_command,
    'run': run_command,
    'help': help_command,
}

def main():
    # If no subcommand specified or invalid subcommand, print main help string and exit
    if len(sys.argv) < 2 or sys.argv[1] not in commands:
        print(help_str['help'])
        exit(-1)

    # Run specified subcommand
    commands[sys.argv[1]]()

if __name__ == '__main__':
    main()<|MERGE_RESOLUTION|>--- conflicted
+++ resolved
@@ -367,11 +367,7 @@
         out_trace_knobs=run.get_output_trace_knobs(results_dir, results_file, track_pc=args.track_pc, track_addr=args.track_addr, track_pref=args.track_pref),
         pc_trace_knobs=f' --pc_trace_llc={args.pc_trace_llc}' if args.pc_trace_llc else '',
         pref_trace_knobs=f' --prefetch_trace_llc={args.pref_trace_llc}' if args.pref_trace_llc else '',
-<<<<<<< HEAD
-        extra_knobs=args.extra_knobs[1:-1], # Index to remove single quotes on edge
-=======
         extra_knobs=args.extra_knobs[1:-1] if args.extra_knobs is not None else '', # Index to remove single quotes on edge
->>>>>>> 397dce31
         #period=args.stat_printing_period,
         warm=args.warmup_instructions,
         sim=args.num_instructions,
